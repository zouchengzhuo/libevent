--- conflicted
+++ resolved
@@ -2382,13 +2382,10 @@
 		}
 		chain = chain->next;
 	}
-<<<<<<< HEAD
-#ifdef _WIN32
-=======
 	if (! i)
 		return 0;
-#ifdef WIN32
->>>>>>> a0912e32
+
+#ifdef _WIN32
 	{
 		DWORD bytesSent;
 		if (WSASend(fd, iov, i, &bytesSent, 0, NULL, NULL))
