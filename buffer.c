/*
 * Copyright (c) 2002-2007 Niels Provos <provos@citi.umich.edu>
 * Copyright (c) 2007-2010 Niels Provos and Nick Mathewson
 *
 * Redistribution and use in source and binary forms, with or without
 * modification, are permitted provided that the following conditions
 * are met:
 * 1. Redistributions of source code must retain the above copyright
 *    notice, this list of conditions and the following disclaimer.
 * 2. Redistributions in binary form must reproduce the above copyright
 *    notice, this list of conditions and the following disclaimer in the
 *    documentation and/or other materials provided with the distribution.
 * 3. The name of the author may not be used to endorse or promote products
 *    derived from this software without specific prior written permission.
 *
 * THIS SOFTWARE IS PROVIDED BY THE AUTHOR ``AS IS'' AND ANY EXPRESS OR
 * IMPLIED WARRANTIES, INCLUDING, BUT NOT LIMITED TO, THE IMPLIED WARRANTIES
 * OF MERCHANTABILITY AND FITNESS FOR A PARTICULAR PURPOSE ARE DISCLAIMED.
 * IN NO EVENT SHALL THE AUTHOR BE LIABLE FOR ANY DIRECT, INDIRECT,
 * INCIDENTAL, SPECIAL, EXEMPLARY, OR CONSEQUENTIAL DAMAGES (INCLUDING, BUT
 * NOT LIMITED TO, PROCUREMENT OF SUBSTITUTE GOODS OR SERVICES; LOSS OF USE,
 * DATA, OR PROFITS; OR BUSINESS INTERRUPTION) HOWEVER CAUSED AND ON ANY
 * THEORY OF LIABILITY, WHETHER IN CONTRACT, STRICT LIABILITY, OR TORT
 * (INCLUDING NEGLIGENCE OR OTHERWISE) ARISING IN ANY WAY OUT OF THE USE OF
 * THIS SOFTWARE, EVEN IF ADVISED OF THE POSSIBILITY OF SUCH DAMAGE.
 */

#include "event2/event-config.h"
#include "evconfig-private.h"

#ifdef _WIN32
#include <winsock2.h>
#include <windows.h>
#include <io.h>
#endif

#ifdef _EVENT_HAVE_VASPRINTF
/* If we have vasprintf, we need to define _GNU_SOURCE before we include 
 * stdio.h.  This comes from evconfig-private.h.
 */
#endif

#include <sys/types.h>

#ifdef _EVENT_HAVE_SYS_TIME_H
#include <sys/time.h>
#endif

#ifdef _EVENT_HAVE_SYS_SOCKET_H
#include <sys/socket.h>
#endif

#ifdef _EVENT_HAVE_SYS_UIO_H
#include <sys/uio.h>
#endif

#ifdef _EVENT_HAVE_SYS_IOCTL_H
#include <sys/ioctl.h>
#endif

#ifdef _EVENT_HAVE_SYS_MMAN_H
#include <sys/mman.h>
#endif

#ifdef _EVENT_HAVE_SYS_SENDFILE_H
#include <sys/sendfile.h>
#endif
#ifdef _EVENT_HAVE_SYS_STAT_H
#include <sys/stat.h>
#endif


#include <errno.h>
#include <stdio.h>
#include <stdlib.h>
#include <string.h>
#ifdef _EVENT_HAVE_STDARG_H
#include <stdarg.h>
#endif
#ifdef _EVENT_HAVE_UNISTD_H
#include <unistd.h>
#endif
#include <limits.h>

#include "event2/event.h"
#include "event2/buffer.h"
#include "event2/buffer_compat.h"
#include "event2/bufferevent.h"
#include "event2/bufferevent_compat.h"
#include "event2/bufferevent_struct.h"
#include "event2/thread.h"
#include "log-internal.h"
#include "mm-internal.h"
#include "util-internal.h"
#include "evthread-internal.h"
#include "evbuffer-internal.h"
#include "bufferevent-internal.h"

/* some systems do not have MAP_FAILED */
#ifndef MAP_FAILED
#define MAP_FAILED	((void *)-1)
#endif

/* send file support */
#if defined(_EVENT_HAVE_SYS_SENDFILE_H) && defined(_EVENT_HAVE_SENDFILE) && defined(__linux__)
#define USE_SENDFILE		1
#define SENDFILE_IS_LINUX	1
#elif defined(_EVENT_HAVE_SENDFILE) && defined(__FreeBSD__)
#define USE_SENDFILE		1
#define SENDFILE_IS_FREEBSD	1
#elif defined(_EVENT_HAVE_SENDFILE) && defined(__APPLE__)
#define USE_SENDFILE		1
#define SENDFILE_IS_MACOSX	1
#elif defined(_EVENT_HAVE_SENDFILE) && defined(__sun__) && defined(__svr4__)
#define USE_SENDFILE		1
#define SENDFILE_IS_SOLARIS	1
#endif

/* Mask of user-selectable callback flags. */
#define EVBUFFER_CB_USER_FLAGS	    0xffff
/* Mask of all internal-use-only flags. */
#define EVBUFFER_CB_INTERNAL_FLAGS  0xffff0000

/* Flag set if the callback is using the cb_obsolete function pointer  */
#define EVBUFFER_CB_OBSOLETE	       0x00040000

/* evbuffer_chain support */
#define CHAIN_SPACE_PTR(ch) ((ch)->buffer + (ch)->misalign + (ch)->off)
#define CHAIN_SPACE_LEN(ch) ((ch)->flags & EVBUFFER_IMMUTABLE ? \
	    0 : (ch)->buffer_len - ((ch)->misalign + (ch)->off))

#define CHAIN_PINNED(ch)  (((ch)->flags & EVBUFFER_MEM_PINNED_ANY) != 0)
#define CHAIN_PINNED_R(ch)  (((ch)->flags & EVBUFFER_MEM_PINNED_R) != 0)

/* evbuffer_ptr support */
#define PTR_NOT_FOUND(ptr) do {			\
	(ptr)->pos = -1;					\
	(ptr)->_internal.chain = NULL;		\
	(ptr)->_internal.pos_in_chain = 0;	\
} while (0)

static void evbuffer_chain_align(struct evbuffer_chain *chain);
static int evbuffer_chain_should_realign(struct evbuffer_chain *chain,
    size_t datalen);
static void evbuffer_deferred_callback(struct deferred_cb *cb, void *arg);
static int evbuffer_ptr_memcmp(const struct evbuffer *buf,
    const struct evbuffer_ptr *pos, const char *mem, size_t len);
static struct evbuffer_chain *evbuffer_expand_singlechain(struct evbuffer *buf,
    size_t datlen);
static int evbuffer_ptr_subtract(struct evbuffer *buf, struct evbuffer_ptr *pos,
    size_t howfar);

static struct evbuffer_chain *
evbuffer_chain_new(size_t size)
{
	struct evbuffer_chain *chain;
	size_t to_alloc;

	size += EVBUFFER_CHAIN_SIZE;

	/* get the next largest memory that can hold the buffer */
	to_alloc = MIN_BUFFER_SIZE;
	while (to_alloc < size)
		to_alloc <<= 1;

	/* we get everything in one chunk */
	if ((chain = mm_malloc(to_alloc)) == NULL)
		return (NULL);

	memset(chain, 0, EVBUFFER_CHAIN_SIZE);

	chain->buffer_len = to_alloc - EVBUFFER_CHAIN_SIZE;

	/* this way we can manipulate the buffer to different addresses,
	 * which is required for mmap for example.
	 */
	chain->buffer = EVBUFFER_CHAIN_EXTRA(u_char, chain);

	return (chain);
}

static inline void
evbuffer_chain_free(struct evbuffer_chain *chain)
{
	if (CHAIN_PINNED(chain)) {
		chain->flags |= EVBUFFER_DANGLING;
		return;
	}

	if (chain->flags & EVBUFFER_REFERENCE) {
		struct evbuffer_chain_reference *info =
		    EVBUFFER_CHAIN_EXTRA(
			    struct evbuffer_chain_reference,
			    chain);
		if (info->cleanupfn)
			(*info->cleanupfn)(chain->buffer,
			    chain->buffer_len,
			    info->extra);
	}
	if (chain->flags & EVBUFFER_FILESEGMENT) {
		struct evbuffer_chain_file_segment *info =
		    EVBUFFER_CHAIN_EXTRA(
			    struct evbuffer_chain_file_segment,
			    chain);
		if (info->segment) {
#ifdef _WIN32
			if (info->segment->type == EVBUF_FS_MMAP)
				UnmapViewOfFile(chain->buffer);
#endif
			evbuffer_file_segment_free(info->segment);
		}
	}

	mm_free(chain);
}

static void
evbuffer_free_all_chains(struct evbuffer_chain *chain)
{
	struct evbuffer_chain *next;
	for (; chain; chain = next) {
		next = chain->next;
		evbuffer_chain_free(chain);
	}
}

#ifndef NDEBUG
static int
evbuffer_chains_all_empty(struct evbuffer_chain *chain)
{
	for (; chain; chain = chain->next) {
		if (chain->off)
			return 0;
	}
	return 1;
}
#else
/* The definition is needed for EVUTIL_ASSERT, which uses sizeof to avoid
"unused variable" warnings. */
static inline int evbuffer_chains_all_empty(struct evbuffer_chain *chain) {
	return 1;
}
#endif

static void
evbuffer_chain_insert(struct evbuffer *buf,
    struct evbuffer_chain *chain)
{
	ASSERT_EVBUFFER_LOCKED(buf);
	if (*buf->last_with_datap == NULL) {
		/* There are no chains data on the buffer at all. */
		EVUTIL_ASSERT(buf->last_with_datap == &buf->first);
		EVUTIL_ASSERT(buf->first == NULL);
		buf->first = buf->last = chain;
	} else {
		struct evbuffer_chain **ch = buf->last_with_datap;
		/* Find the first victim chain.  It might be *last_with_datap */
		while ((*ch) && ((*ch)->off != 0 || CHAIN_PINNED(*ch)))
			ch = &(*ch)->next;
		if (*ch == NULL) {
			/* There is no victim; just append this new chain. */
			buf->last->next = chain;
			if (chain->off)
				buf->last_with_datap = &buf->last->next;
		} else {
			/* Replace all victim chains with this chain. */
			EVUTIL_ASSERT(evbuffer_chains_all_empty(*ch));
			evbuffer_free_all_chains(*ch);
			*ch = chain;
		}
		buf->last = chain;
	}
	buf->total_len += chain->off;
}

static inline struct evbuffer_chain *
evbuffer_chain_insert_new(struct evbuffer *buf, size_t datlen)
{
	struct evbuffer_chain *chain;
	if ((chain = evbuffer_chain_new(datlen)) == NULL)
		return NULL;
	evbuffer_chain_insert(buf, chain);
	return chain;
}

void
_evbuffer_chain_pin(struct evbuffer_chain *chain, unsigned flag)
{
	EVUTIL_ASSERT((chain->flags & flag) == 0);
	chain->flags |= flag;
}

void
_evbuffer_chain_unpin(struct evbuffer_chain *chain, unsigned flag)
{
	EVUTIL_ASSERT((chain->flags & flag) != 0);
	chain->flags &= ~flag;
	if (chain->flags & EVBUFFER_DANGLING)
		evbuffer_chain_free(chain);
}

struct evbuffer *
evbuffer_new(void)
{
	struct evbuffer *buffer;

	buffer = mm_calloc(1, sizeof(struct evbuffer));
	if (buffer == NULL)
		return (NULL);

	TAILQ_INIT(&buffer->callbacks);
	buffer->refcnt = 1;
	buffer->last_with_datap = &buffer->first;

	return (buffer);
}

int
evbuffer_set_flags(struct evbuffer *buf, ev_uint64_t flags)
{
	EVBUFFER_LOCK(buf);
	buf->flags |= (ev_uint32_t)flags;
	EVBUFFER_UNLOCK(buf);
	return 0;
}

int
evbuffer_clear_flags(struct evbuffer *buf, ev_uint64_t flags)
{
	EVBUFFER_LOCK(buf);
	buf->flags &= ~(ev_uint32_t)flags;
	EVBUFFER_UNLOCK(buf);
	return 0;
}

void
_evbuffer_incref(struct evbuffer *buf)
{
	EVBUFFER_LOCK(buf);
	++buf->refcnt;
	EVBUFFER_UNLOCK(buf);
}

void
_evbuffer_incref_and_lock(struct evbuffer *buf)
{
	EVBUFFER_LOCK(buf);
	++buf->refcnt;
}

int
evbuffer_defer_callbacks(struct evbuffer *buffer, struct event_base *base)
{
	EVBUFFER_LOCK(buffer);
	buffer->cb_queue = event_base_get_deferred_cb_queue(base);
	buffer->deferred_cbs = 1;
	event_deferred_cb_init(&buffer->deferred,
	    evbuffer_deferred_callback, buffer);
	EVBUFFER_UNLOCK(buffer);
	return 0;
}

int
evbuffer_enable_locking(struct evbuffer *buf, void *lock)
{
#ifdef _EVENT_DISABLE_THREAD_SUPPORT
	return -1;
#else
	if (buf->lock)
		return -1;

	if (!lock) {
		EVTHREAD_ALLOC_LOCK(lock, EVTHREAD_LOCKTYPE_RECURSIVE);
		if (!lock)
			return -1;
		buf->lock = lock;
		buf->own_lock = 1;
	} else {
		buf->lock = lock;
		buf->own_lock = 0;
	}

	return 0;
#endif
}

void
evbuffer_set_parent(struct evbuffer *buf, struct bufferevent *bev)
{
	EVBUFFER_LOCK(buf);
	buf->parent = bev;
	EVBUFFER_UNLOCK(buf);
}

static void
evbuffer_run_callbacks(struct evbuffer *buffer, int running_deferred)
{
	struct evbuffer_cb_entry *cbent, *next;
	struct evbuffer_cb_info info;
	size_t new_size;
	ev_uint32_t mask, masked_val;
	int clear = 1;

	if (running_deferred) {
		mask = EVBUFFER_CB_NODEFER|EVBUFFER_CB_ENABLED;
		masked_val = EVBUFFER_CB_ENABLED;
	} else if (buffer->deferred_cbs) {
		mask = EVBUFFER_CB_NODEFER|EVBUFFER_CB_ENABLED;
		masked_val = EVBUFFER_CB_NODEFER|EVBUFFER_CB_ENABLED;
		/* Don't zero-out n_add/n_del, since the deferred callbacks
		   will want to see them. */
		clear = 0;
	} else {
		mask = EVBUFFER_CB_ENABLED;
		masked_val = EVBUFFER_CB_ENABLED;
	}

	ASSERT_EVBUFFER_LOCKED(buffer);

	if (TAILQ_EMPTY(&buffer->callbacks)) {
		buffer->n_add_for_cb = buffer->n_del_for_cb = 0;
		return;
	}
	if (buffer->n_add_for_cb == 0 && buffer->n_del_for_cb == 0)
		return;

	new_size = buffer->total_len;
	info.orig_size = new_size + buffer->n_del_for_cb - buffer->n_add_for_cb;
	info.n_added = buffer->n_add_for_cb;
	info.n_deleted = buffer->n_del_for_cb;
	if (clear) {
		buffer->n_add_for_cb = 0;
		buffer->n_del_for_cb = 0;
	}
	for (cbent = TAILQ_FIRST(&buffer->callbacks);
	     cbent != TAILQ_END(&buffer->callbacks);
	     cbent = next) {
		/* Get the 'next' pointer now in case this callback decides
		 * to remove itself or something. */
		next = TAILQ_NEXT(cbent, next);

		if ((cbent->flags & mask) != masked_val)
			continue;

		if ((cbent->flags & EVBUFFER_CB_OBSOLETE))
			cbent->cb.cb_obsolete(buffer,
			    info.orig_size, new_size, cbent->cbarg);
		else
			cbent->cb.cb_func(buffer, &info, cbent->cbarg);
	}
}

void
evbuffer_invoke_callbacks(struct evbuffer *buffer)
{
	if (TAILQ_EMPTY(&buffer->callbacks)) {
		buffer->n_add_for_cb = buffer->n_del_for_cb = 0;
		return;
	}

	if (buffer->deferred_cbs) {
		if (buffer->deferred.queued)
			return;
		_evbuffer_incref_and_lock(buffer);
		if (buffer->parent)
			bufferevent_incref(buffer->parent);
		EVBUFFER_UNLOCK(buffer);
		event_deferred_cb_schedule(buffer->cb_queue, &buffer->deferred);
	}

	evbuffer_run_callbacks(buffer, 0);
}

static void
evbuffer_deferred_callback(struct deferred_cb *cb, void *arg)
{
	struct bufferevent *parent = NULL;
	struct evbuffer *buffer = arg;

	/* XXXX It would be better to run these callbacks without holding the
	 * lock */
	EVBUFFER_LOCK(buffer);
	parent = buffer->parent;
	evbuffer_run_callbacks(buffer, 1);
	_evbuffer_decref_and_unlock(buffer);
	if (parent)
		bufferevent_decref(parent);
}

static void
evbuffer_remove_all_callbacks(struct evbuffer *buffer)
{
	struct evbuffer_cb_entry *cbent;

	while ((cbent = TAILQ_FIRST(&buffer->callbacks))) {
	    TAILQ_REMOVE(&buffer->callbacks, cbent, next);
	    mm_free(cbent);
	}
}

void
_evbuffer_decref_and_unlock(struct evbuffer *buffer)
{
	struct evbuffer_chain *chain, *next;
	ASSERT_EVBUFFER_LOCKED(buffer);

	EVUTIL_ASSERT(buffer->refcnt > 0);

	if (--buffer->refcnt > 0) {
		EVBUFFER_UNLOCK(buffer);
		return;
	}

	for (chain = buffer->first; chain != NULL; chain = next) {
		next = chain->next;
		evbuffer_chain_free(chain);
	}
	evbuffer_remove_all_callbacks(buffer);
	if (buffer->deferred_cbs)
		event_deferred_cb_cancel(buffer->cb_queue, &buffer->deferred);

	EVBUFFER_UNLOCK(buffer);
	if (buffer->own_lock)
		EVTHREAD_FREE_LOCK(buffer->lock, EVTHREAD_LOCKTYPE_RECURSIVE);
	mm_free(buffer);
}

void
evbuffer_free(struct evbuffer *buffer)
{
	EVBUFFER_LOCK(buffer);
	_evbuffer_decref_and_unlock(buffer);
}

void
evbuffer_lock(struct evbuffer *buf)
{
	EVBUFFER_LOCK(buf);
}

void
evbuffer_unlock(struct evbuffer *buf)
{
	EVBUFFER_UNLOCK(buf);
}

size_t
evbuffer_get_length(const struct evbuffer *buffer)
{
	size_t result;

	EVBUFFER_LOCK(buffer);

	result = (buffer->total_len);

	EVBUFFER_UNLOCK(buffer);

	return result;
}

size_t
evbuffer_get_contiguous_space(const struct evbuffer *buf)
{
	struct evbuffer_chain *chain;
	size_t result;

	EVBUFFER_LOCK(buf);
	chain = buf->first;
	result = (chain != NULL ? chain->off : 0);
	EVBUFFER_UNLOCK(buf);

	return result;
}

int
evbuffer_reserve_space(struct evbuffer *buf, ev_ssize_t size,
    struct evbuffer_iovec *vec, int n_vecs)
{
	struct evbuffer_chain *chain, **chainp;
	int n = -1;

	EVBUFFER_LOCK(buf);
	if (buf->freeze_end)
		goto done;
	if (n_vecs < 1)
		goto done;
	if (n_vecs == 1) {
		if ((chain = evbuffer_expand_singlechain(buf, size)) == NULL)
			goto done;

		vec[0].iov_base = CHAIN_SPACE_PTR(chain);
		vec[0].iov_len = (size_t) CHAIN_SPACE_LEN(chain);
		EVUTIL_ASSERT(size<0 || (size_t)vec[0].iov_len >= (size_t)size);
		n = 1;
	} else {
		if (_evbuffer_expand_fast(buf, size, n_vecs)<0)
			goto done;
		n = _evbuffer_read_setup_vecs(buf, size, vec, n_vecs,
				&chainp, 0);
	}

done:
	EVBUFFER_UNLOCK(buf);
	return n;

}

static int
advance_last_with_data(struct evbuffer *buf)
{
	int n = 0;
	ASSERT_EVBUFFER_LOCKED(buf);

	if (!*buf->last_with_datap)
		return 0;

	while ((*buf->last_with_datap)->next && (*buf->last_with_datap)->next->off) {
		buf->last_with_datap = &(*buf->last_with_datap)->next;
		++n;
	}
	return n;
}

int
evbuffer_commit_space(struct evbuffer *buf,
    struct evbuffer_iovec *vec, int n_vecs)
{
	struct evbuffer_chain *chain, **firstchainp, **chainp;
	int result = -1;
	size_t added = 0;
	int i;

	EVBUFFER_LOCK(buf);

	if (buf->freeze_end)
		goto done;
	if (n_vecs == 0) {
		result = 0;
		goto done;
	} else if (n_vecs == 1 &&
	    (buf->last && vec[0].iov_base == (void*)CHAIN_SPACE_PTR(buf->last))) {
		/* The user only got or used one chain; it might not
		 * be the first one with space in it. */
		if ((size_t)vec[0].iov_len > (size_t)CHAIN_SPACE_LEN(buf->last))
			goto done;
		buf->last->off += vec[0].iov_len;
		added = vec[0].iov_len;
		if (added)
			advance_last_with_data(buf);
		goto okay;
	}

	/* Advance 'firstchain' to the first chain with space in it. */
	firstchainp = buf->last_with_datap;
	if (!*firstchainp)
		goto done;
	if (CHAIN_SPACE_LEN(*firstchainp) == 0) {
		firstchainp = &(*firstchainp)->next;
	}

	chain = *firstchainp;
	/* pass 1: make sure that the pointers and lengths of vecs[] are in
	 * bounds before we try to commit anything. */
	for (i=0; i<n_vecs; ++i) {
		if (!chain)
			goto done;
		if (vec[i].iov_base != (void*)CHAIN_SPACE_PTR(chain) ||
		    (size_t)vec[i].iov_len > CHAIN_SPACE_LEN(chain))
			goto done;
		chain = chain->next;
	}
	/* pass 2: actually adjust all the chains. */
	chainp = firstchainp;
	for (i=0; i<n_vecs; ++i) {
		(*chainp)->off += vec[i].iov_len;
		added += vec[i].iov_len;
		if (vec[i].iov_len) {
			buf->last_with_datap = chainp;
		}
		chainp = &(*chainp)->next;
	}

okay:
	buf->total_len += added;
	buf->n_add_for_cb += added;
	result = 0;
	evbuffer_invoke_callbacks(buf);

done:
	EVBUFFER_UNLOCK(buf);
	return result;
}

static inline int
HAS_PINNED_R(struct evbuffer *buf)
{
	return (buf->last && CHAIN_PINNED_R(buf->last));
}

static inline void
ZERO_CHAIN(struct evbuffer *dst)
{
	ASSERT_EVBUFFER_LOCKED(dst);
	dst->first = NULL;
	dst->last = NULL;
	dst->last_with_datap = &(dst)->first;
	dst->total_len = 0;
}

/* Prepares the contents of src to be moved to another buffer by removing
 * read-pinned chains. The first pinned chain is saved in first, and the
 * last in last. If src has no read-pinned chains, first and last are set
 * to NULL. */
static int
PRESERVE_PINNED(struct evbuffer *src, struct evbuffer_chain **first,
		struct evbuffer_chain **last)
{
	struct evbuffer_chain *chain, **pinned;

	ASSERT_EVBUFFER_LOCKED(src);

	if (!HAS_PINNED_R(src)) {
		*first = *last = NULL;
		return 0;
	}

	pinned = src->last_with_datap;
	if (!CHAIN_PINNED_R(*pinned))
		pinned = &(*pinned)->next;
	EVUTIL_ASSERT(CHAIN_PINNED_R(*pinned));
	chain = *first = *pinned;
	*last = src->last;

	/* If there's data in the first pinned chain, we need to allocate
	 * a new chain and copy the data over. */
	if (chain->off) {
		struct evbuffer_chain *tmp;

		EVUTIL_ASSERT(pinned == src->last_with_datap);
		tmp = evbuffer_chain_new(chain->off);
		if (!tmp)
			return -1;
		memcpy(tmp->buffer, chain->buffer + chain->misalign,
			chain->off);
		tmp->off = chain->off;
		*src->last_with_datap = tmp;
		src->last = tmp;
		chain->misalign += chain->off;
		chain->off = 0;
	} else {
		src->last = *src->last_with_datap;
		*pinned = NULL;
	}

	return 0;
}

static inline void
RESTORE_PINNED(struct evbuffer *src, struct evbuffer_chain *pinned,
		struct evbuffer_chain *last)
{
	ASSERT_EVBUFFER_LOCKED(src);

	if (!pinned) {
		ZERO_CHAIN(src);
		return;
	}

	src->first = pinned;
	src->last = last;
	src->last_with_datap = &src->first;
	src->total_len = 0;
}

static inline void
COPY_CHAIN(struct evbuffer *dst, struct evbuffer *src)
{
	ASSERT_EVBUFFER_LOCKED(dst);
	ASSERT_EVBUFFER_LOCKED(src);
	dst->first = src->first;
	if (src->last_with_datap == &src->first)
		dst->last_with_datap = &dst->first;
	else
		dst->last_with_datap = src->last_with_datap;
	dst->last = src->last;
	dst->total_len = src->total_len;
}

static void
APPEND_CHAIN(struct evbuffer *dst, struct evbuffer *src)
{
	ASSERT_EVBUFFER_LOCKED(dst);
	ASSERT_EVBUFFER_LOCKED(src);
	dst->last->next = src->first;
	if (src->last_with_datap == &src->first)
		dst->last_with_datap = &dst->last->next;
	else
		dst->last_with_datap = src->last_with_datap;
	dst->last = src->last;
	dst->total_len += src->total_len;
}

static void
PREPEND_CHAIN(struct evbuffer *dst, struct evbuffer *src)
{
	ASSERT_EVBUFFER_LOCKED(dst);
	ASSERT_EVBUFFER_LOCKED(src);
	src->last->next = dst->first;
	dst->first = src->first;
	dst->total_len += src->total_len;
	if (*dst->last_with_datap == NULL) {
		if (src->last_with_datap == &(src)->first)
			dst->last_with_datap = &dst->first;
		else
			dst->last_with_datap = src->last_with_datap;
	} else if (dst->last_with_datap == &dst->first) {
		dst->last_with_datap = &src->last->next;
	}
}

int
evbuffer_add_buffer(struct evbuffer *outbuf, struct evbuffer *inbuf)
{
	struct evbuffer_chain *pinned, *last;
	size_t in_total_len, out_total_len;
	int result = 0;

	EVBUFFER_LOCK2(inbuf, outbuf);
	in_total_len = inbuf->total_len;
	out_total_len = outbuf->total_len;

	if (in_total_len == 0 || outbuf == inbuf)
		goto done;

	if (outbuf->freeze_end || inbuf->freeze_start) {
		result = -1;
		goto done;
	}

	if (PRESERVE_PINNED(inbuf, &pinned, &last) < 0) {
		result = -1;
		goto done;
	}

	if (out_total_len == 0) {
		/* There might be an empty chain at the start of outbuf; free
		 * it. */
		evbuffer_free_all_chains(outbuf->first);
		COPY_CHAIN(outbuf, inbuf);
	} else {
		APPEND_CHAIN(outbuf, inbuf);
	}

	RESTORE_PINNED(inbuf, pinned, last);

	inbuf->n_del_for_cb += in_total_len;
	outbuf->n_add_for_cb += in_total_len;

	evbuffer_invoke_callbacks(inbuf);
	evbuffer_invoke_callbacks(outbuf);

done:
	EVBUFFER_UNLOCK2(inbuf, outbuf);
	return result;
}

int
evbuffer_prepend_buffer(struct evbuffer *outbuf, struct evbuffer *inbuf)
{
	struct evbuffer_chain *pinned, *last;
	size_t in_total_len, out_total_len;
	int result = 0;

	EVBUFFER_LOCK2(inbuf, outbuf);

	in_total_len = inbuf->total_len;
	out_total_len = outbuf->total_len;

	if (!in_total_len || inbuf == outbuf)
		goto done;

	if (outbuf->freeze_start || inbuf->freeze_start) {
		result = -1;
		goto done;
	}

	if (PRESERVE_PINNED(inbuf, &pinned, &last) < 0) {
		result = -1;
		goto done;
	}

	if (out_total_len == 0) {
		/* There might be an empty chain at the start of outbuf; free
		 * it. */
		evbuffer_free_all_chains(outbuf->first);
		COPY_CHAIN(outbuf, inbuf);
	} else {
		PREPEND_CHAIN(outbuf, inbuf);
	}

	RESTORE_PINNED(inbuf, pinned, last);

	inbuf->n_del_for_cb += in_total_len;
	outbuf->n_add_for_cb += in_total_len;

	evbuffer_invoke_callbacks(inbuf);
	evbuffer_invoke_callbacks(outbuf);
done:
	EVBUFFER_UNLOCK2(inbuf, outbuf);
	return result;
}

int
evbuffer_drain(struct evbuffer *buf, size_t len)
{
	struct evbuffer_chain *chain, *next;
	size_t remaining, old_len;
	int result = 0;

	EVBUFFER_LOCK(buf);
	old_len = buf->total_len;

	if (old_len == 0)
		goto done;

	if (buf->freeze_start) {
		result = -1;
		goto done;
	}

	if (len >= old_len && !HAS_PINNED_R(buf)) {
		len = old_len;
		for (chain = buf->first; chain != NULL; chain = next) {
			next = chain->next;
			evbuffer_chain_free(chain);
		}

		ZERO_CHAIN(buf);
	} else {
		if (len >= old_len)
			len = old_len;

		buf->total_len -= len;
		remaining = len;
		for (chain = buf->first;
		     remaining >= chain->off;
		     chain = next) {
			next = chain->next;
			remaining -= chain->off;

			if (chain == *buf->last_with_datap) {
				buf->last_with_datap = &buf->first;
			}
			if (&chain->next == buf->last_with_datap)
				buf->last_with_datap = &buf->first;

			if (CHAIN_PINNED_R(chain)) {
				EVUTIL_ASSERT(remaining == 0);
				chain->misalign += chain->off;
				chain->off = 0;
				break;
			} else
				evbuffer_chain_free(chain);
		}

		buf->first = chain;
		chain->misalign += remaining;
		chain->off -= remaining;
	}

	buf->n_del_for_cb += len;
	/* Tell someone about changes in this buffer */
	evbuffer_invoke_callbacks(buf);

done:
	EVBUFFER_UNLOCK(buf);
	return result;
}

/* Reads data from an event buffer and drains the bytes read */
int
evbuffer_remove(struct evbuffer *buf, void *data_out, size_t datlen)
{
	ev_ssize_t n;
	EVBUFFER_LOCK(buf);
	n = evbuffer_copyout(buf, data_out, datlen);
	if (n > 0) {
		if (evbuffer_drain(buf, n)<0)
			n = -1;
	}
	EVBUFFER_UNLOCK(buf);
	return (int)n;
}

ev_ssize_t
evbuffer_copyout(struct evbuffer *buf, void *data_out, size_t datlen)
{
	/*XXX fails badly on sendfile case. */
	struct evbuffer_chain *chain;
	char *data = data_out;
	size_t nread;
	ev_ssize_t result = 0;

	EVBUFFER_LOCK(buf);

	chain = buf->first;

	if (datlen >= buf->total_len)
		datlen = buf->total_len;

	if (datlen == 0)
		goto done;

	if (buf->freeze_start) {
		result = -1;
		goto done;
	}

	nread = datlen;

	while (datlen && datlen >= chain->off) {
		memcpy(data, chain->buffer + chain->misalign, chain->off);
		data += chain->off;
		datlen -= chain->off;

		chain = chain->next;
		EVUTIL_ASSERT(chain || datlen==0);
	}

	if (datlen) {
		EVUTIL_ASSERT(chain);
		memcpy(data, chain->buffer + chain->misalign, datlen);
	}

	result = nread;
done:
	EVBUFFER_UNLOCK(buf);
	return result;
}

/* reads data from the src buffer to the dst buffer, avoids memcpy as
 * possible. */
/*  XXXX should return ev_ssize_t */
int
evbuffer_remove_buffer(struct evbuffer *src, struct evbuffer *dst,
    size_t datlen)
{
	/*XXX We should have an option to force this to be zero-copy.*/

	/*XXX can fail badly on sendfile case. */
	struct evbuffer_chain *chain, *previous;
	size_t nread = 0;
	int result;

	EVBUFFER_LOCK2(src, dst);

	chain = previous = src->first;

	if (datlen == 0 || dst == src) {
		result = 0;
		goto done;
	}

	if (dst->freeze_end || src->freeze_start) {
		result = -1;
		goto done;
	}

	/* short-cut if there is no more data buffered */
	if (datlen >= src->total_len) {
		datlen = src->total_len;
		evbuffer_add_buffer(dst, src);
		result = (int)datlen; /*XXXX should return ev_ssize_t*/
		goto done;
	}

	/* removes chains if possible */
	while (chain->off <= datlen) {
		/* We can't remove the last with data from src unless we
		 * remove all chains, in which case we would have done the if
		 * block above */
		EVUTIL_ASSERT(chain != *src->last_with_datap);
		nread += chain->off;
		datlen -= chain->off;
		previous = chain;
		if (src->last_with_datap == &chain->next)
			src->last_with_datap = &src->first;
		chain = chain->next;
	}

	if (nread) {
		/* we can remove the chain */
		if (dst->first == NULL) {
			dst->first = src->first;
		} else {
			dst->last->next = src->first;
		}
		dst->last = previous;
		previous->next = NULL;
		src->first = chain;
		advance_last_with_data(dst);

		dst->total_len += nread;
		dst->n_add_for_cb += nread;
	}

	/* we know that there is more data in the src buffer than
	 * we want to read, so we manually drain the chain */
	evbuffer_add(dst, chain->buffer + chain->misalign, datlen);
	chain->misalign += datlen;
	chain->off -= datlen;
	nread += datlen;

	src->total_len -= nread;
	src->n_del_for_cb += nread;

	if (nread) {
		evbuffer_invoke_callbacks(dst);
		evbuffer_invoke_callbacks(src);
	}
	result = (int)nread;/*XXXX should change return type */

done:
	EVBUFFER_UNLOCK2(src, dst);
	return result;
}

unsigned char *
evbuffer_pullup(struct evbuffer *buf, ev_ssize_t size)
{
	struct evbuffer_chain *chain, *next, *tmp, *last_with_data;
	unsigned char *buffer, *result = NULL;
	ev_ssize_t remaining;
	int removed_last_with_data = 0;
	int removed_last_with_datap = 0;

	EVBUFFER_LOCK(buf);

	chain = buf->first;

	if (size < 0)
		size = buf->total_len;
	/* if size > buf->total_len, we cannot guarantee to the user that she
	 * is going to have a long enough buffer afterwards; so we return
	 * NULL */
	if (size == 0 || (size_t)size > buf->total_len)
		goto done;

	/* No need to pull up anything; the first size bytes are
	 * already here. */
	if (chain->off >= (size_t)size) {
		result = chain->buffer + chain->misalign;
		goto done;
	}

	/* Make sure that none of the chains we need to copy from is pinned. */
	remaining = size - chain->off;
	EVUTIL_ASSERT(remaining >= 0);
	for (tmp=chain->next; tmp; tmp=tmp->next) {
		if (CHAIN_PINNED(tmp))
			goto done;
		if (tmp->off >= (size_t)remaining)
			break;
		remaining -= tmp->off;
	}

	if (CHAIN_PINNED(chain)) {
		size_t old_off = chain->off;
		if (CHAIN_SPACE_LEN(chain) < size - chain->off) {
			/* not enough room at end of chunk. */
			goto done;
		}
		buffer = CHAIN_SPACE_PTR(chain);
		tmp = chain;
		tmp->off = size;
		size -= old_off;
		chain = chain->next;
	} else if (chain->buffer_len - chain->misalign >= (size_t)size) {
		/* already have enough space in the first chain */
		size_t old_off = chain->off;
		buffer = chain->buffer + chain->misalign + chain->off;
		tmp = chain;
		tmp->off = size;
		size -= old_off;
		chain = chain->next;
	} else {
		if ((tmp = evbuffer_chain_new(size)) == NULL) {
			event_warn("%s: out of memory", __func__);
			goto done;
		}
		buffer = tmp->buffer;
		tmp->off = size;
		buf->first = tmp;
	}

	/* TODO(niels): deal with buffers that point to NULL like sendfile */

	/* Copy and free every chunk that will be entirely pulled into tmp */
	last_with_data = *buf->last_with_datap;
	for (; chain != NULL && (size_t)size >= chain->off; chain = next) {
		next = chain->next;

		memcpy(buffer, chain->buffer + chain->misalign, chain->off);
		size -= chain->off;
		buffer += chain->off;
		if (chain == last_with_data)
			removed_last_with_data = 1;
		if (&chain->next == buf->last_with_datap)
			removed_last_with_datap = 1;

		evbuffer_chain_free(chain);
	}

	if (chain != NULL) {
		memcpy(buffer, chain->buffer + chain->misalign, size);
		chain->misalign += size;
		chain->off -= size;
	} else {
		buf->last = tmp;
	}

	tmp->next = chain;

	if (removed_last_with_data) {
		buf->last_with_datap = &buf->first;
	} else if (removed_last_with_datap) {
		if (buf->first->next && buf->first->next->off)
			buf->last_with_datap = &buf->first->next;
		else
			buf->last_with_datap = &buf->first;
	}

	result = (tmp->buffer + tmp->misalign);

done:
	EVBUFFER_UNLOCK(buf);
	return result;
}

/*
 * Reads a line terminated by either '\r\n', '\n\r' or '\r' or '\n'.
 * The returned buffer needs to be freed by the called.
 */
char *
evbuffer_readline(struct evbuffer *buffer)
{
	return evbuffer_readln(buffer, NULL, EVBUFFER_EOL_ANY);
}

static inline ev_ssize_t
evbuffer_strchr(struct evbuffer_ptr *it, const char chr)
{
	struct evbuffer_chain *chain = it->_internal.chain;
	size_t i = it->_internal.pos_in_chain;
	while (chain != NULL) {
		char *buffer = (char *)chain->buffer + chain->misalign;
		char *cp = memchr(buffer+i, chr, chain->off-i);
		if (cp) {
			it->_internal.chain = chain;
			it->_internal.pos_in_chain = cp - buffer;
			it->pos += (cp - buffer - i);
			return it->pos;
		}
		it->pos += chain->off - i;
		i = 0;
		chain = chain->next;
	}

	return (-1);
}

static inline char *
find_eol_char(char *s, size_t len)
{
#define CHUNK_SZ 128
	/* Lots of benchmarking found this approach to be faster in practice
	 * than doing two memchrs over the whole buffer, doin a memchr on each
	 * char of the buffer, or trying to emulate memchr by hand. */
	char *s_end, *cr, *lf;
	s_end = s+len;
	while (s < s_end) {
		size_t chunk = (s + CHUNK_SZ < s_end) ? CHUNK_SZ : (s_end - s);
		cr = memchr(s, '\r', chunk);
		lf = memchr(s, '\n', chunk);
		if (cr) {
			if (lf && lf < cr)
				return lf;
			return cr;
		} else if (lf) {
			return lf;
		}
		s += CHUNK_SZ;
	}

	return NULL;
#undef CHUNK_SZ
}

static ev_ssize_t
evbuffer_find_eol_char(struct evbuffer_ptr *it)
{
	struct evbuffer_chain *chain = it->_internal.chain;
	size_t i = it->_internal.pos_in_chain;
	while (chain != NULL) {
		char *buffer = (char *)chain->buffer + chain->misalign;
		char *cp = find_eol_char(buffer+i, chain->off-i);
		if (cp) {
			it->_internal.chain = chain;
			it->_internal.pos_in_chain = cp - buffer;
			it->pos += (cp - buffer) - i;
			return it->pos;
		}
		it->pos += chain->off - i;
		i = 0;
		chain = chain->next;
	}

	return (-1);
}

static inline int
evbuffer_strspn(
	struct evbuffer_ptr *ptr, const char *chrset)
{
	int count = 0;
	struct evbuffer_chain *chain = ptr->_internal.chain;
	size_t i = ptr->_internal.pos_in_chain;

	if (!chain)
		return 0;

	while (1) {
		char *buffer = (char *)chain->buffer + chain->misalign;
		for (; i < chain->off; ++i) {
			const char *p = chrset;
			while (*p) {
				if (buffer[i] == *p++)
					goto next;
			}
			ptr->_internal.chain = chain;
			ptr->_internal.pos_in_chain = i;
			ptr->pos += count;
			return count;
		next:
			++count;
		}
		i = 0;

		if (! chain->next) {
			ptr->_internal.chain = chain;
			ptr->_internal.pos_in_chain = i;
			ptr->pos += count;
			return count;
		}

		chain = chain->next;
	}
}


static inline int
evbuffer_getchr(struct evbuffer_ptr *it)
{
	struct evbuffer_chain *chain = it->_internal.chain;
	size_t off = it->_internal.pos_in_chain;

	if (chain == NULL)
		return -1;

	return (unsigned char)chain->buffer[chain->misalign + off];
}

struct evbuffer_ptr
evbuffer_search_eol(struct evbuffer *buffer,
    struct evbuffer_ptr *start, size_t *eol_len_out,
    enum evbuffer_eol_style eol_style)
{
	struct evbuffer_ptr it, it2;
	size_t extra_drain = 0;
	int ok = 0;

	/* Avoid locking in trivial edge cases */
	if (start && start->_internal.chain == NULL) {
		PTR_NOT_FOUND(&it);
		if (eol_len_out)
			*eol_len_out = extra_drain;
		return it;
	}

	EVBUFFER_LOCK(buffer);

	if (start) {
		memcpy(&it, start, sizeof(it));
	} else {
		it.pos = 0;
		it._internal.chain = buffer->first;
		it._internal.pos_in_chain = 0;
	}

	/* the eol_style determines our first stop character and how many
	 * characters we are going to drain afterwards. */
	switch (eol_style) {
	case EVBUFFER_EOL_ANY:
		if (evbuffer_find_eol_char(&it) < 0)
			goto done;
		memcpy(&it2, &it, sizeof(it));
		extra_drain = evbuffer_strspn(&it2, "\r\n");
		break;
	case EVBUFFER_EOL_CRLF_STRICT: {
		it = evbuffer_search(buffer, "\r\n", 2, &it);
		if (it.pos < 0)
			goto done;
		extra_drain = 2;
		break;
	}
	case EVBUFFER_EOL_CRLF: {
		ev_ssize_t start_pos = it.pos;
		/* Look for a LF ... */
		if (evbuffer_strchr(&it, '\n') < 0)
			goto done;
		extra_drain = 1;
		/* ... optionally preceeded by a CR. */
		if (it.pos == start_pos)
			break; /* If the first character is \n, don't back up */
		/* This potentially does an extra linear walk over the first
		 * few chains.  Probably, that's not too expensive unless you
		 * have a really pathological setup. */
		memcpy(&it2, &it, sizeof(it));
		if (evbuffer_ptr_subtract(buffer, &it2, 1)<0)
			break;
		if (evbuffer_getchr(&it2) == '\r') {
			memcpy(&it, &it2, sizeof(it));
			extra_drain = 2;
		}
		break;
	}
	case EVBUFFER_EOL_LF:
		if (evbuffer_strchr(&it, '\n') < 0)
			goto done;
		extra_drain = 1;
		break;
	default:
		goto done;
	}

	ok = 1;
done:
	EVBUFFER_UNLOCK(buffer);

	if (!ok)
		PTR_NOT_FOUND(&it);
	if (eol_len_out)
		*eol_len_out = extra_drain;

	return it;
}

char *
evbuffer_readln(struct evbuffer *buffer, size_t *n_read_out,
		enum evbuffer_eol_style eol_style)
{
	struct evbuffer_ptr it;
	char *line;
	size_t n_to_copy=0, extra_drain=0;
	char *result = NULL;

	EVBUFFER_LOCK(buffer);

	if (buffer->freeze_start) {
		goto done;
	}

	it = evbuffer_search_eol(buffer, NULL, &extra_drain, eol_style);
	if (it.pos < 0)
		goto done;
	n_to_copy = it.pos;

	if ((line = mm_malloc(n_to_copy+1)) == NULL) {
		event_warn("%s: out of memory", __func__);
		goto done;
	}

	evbuffer_remove(buffer, line, n_to_copy);
	line[n_to_copy] = '\0';

	evbuffer_drain(buffer, extra_drain);
	result = line;
done:
	EVBUFFER_UNLOCK(buffer);

	if (n_read_out)
		*n_read_out = result ? n_to_copy : 0;

	return result;
}

#define EVBUFFER_CHAIN_MAX_AUTO_SIZE 4096

/* Adds data to an event buffer */

int
evbuffer_add(struct evbuffer *buf, const void *data_in, size_t datlen)
{
	struct evbuffer_chain *chain, *tmp;
	const unsigned char *data = data_in;
	size_t remain, to_alloc;
	int result = -1;

	EVBUFFER_LOCK(buf);

	if (buf->freeze_end) {
		goto done;
	}

	chain = buf->last;

	/* If there are no chains allocated for this buffer, allocate one
	 * big enough to hold all the data. */
	if (chain == NULL) {
		chain = evbuffer_chain_new(datlen);
		if (!chain)
			goto done;
		evbuffer_chain_insert(buf, chain);
	}

	if ((chain->flags & EVBUFFER_IMMUTABLE) == 0) {
		remain = (size_t)(chain->buffer_len - chain->misalign - chain->off);
		if (remain >= datlen) {
			/* there's enough space to hold all the data in the
			 * current last chain */
			memcpy(chain->buffer + chain->misalign + chain->off,
			    data, datlen);
			chain->off += datlen;
			buf->total_len += datlen;
			buf->n_add_for_cb += datlen;
			goto out;
		} else if (!CHAIN_PINNED(chain) &&
		    evbuffer_chain_should_realign(chain, datlen)) {
			/* we can fit the data into the misalignment */
			evbuffer_chain_align(chain);

			memcpy(chain->buffer + chain->off, data, datlen);
			chain->off += datlen;
			buf->total_len += datlen;
			buf->n_add_for_cb += datlen;
			goto out;
		}
	} else {
		/* we cannot write any data to the last chain */
		remain = 0;
	}

	/* we need to add another chain */
	to_alloc = chain->buffer_len;
	if (to_alloc <= EVBUFFER_CHAIN_MAX_AUTO_SIZE/2)
		to_alloc <<= 1;
	if (datlen > to_alloc)
		to_alloc = datlen;
	tmp = evbuffer_chain_new(to_alloc);
	if (tmp == NULL)
		goto done;

	if (remain) {
		memcpy(chain->buffer + chain->misalign + chain->off,
		    data, remain);
		chain->off += remain;
		buf->total_len += remain;
		buf->n_add_for_cb += remain;
	}

	data += remain;
	datlen -= remain;

	memcpy(tmp->buffer, data, datlen);
	tmp->off = datlen;
	evbuffer_chain_insert(buf, tmp);
	buf->n_add_for_cb += datlen;

out:
	evbuffer_invoke_callbacks(buf);
	result = 0;
done:
	EVBUFFER_UNLOCK(buf);
	return result;
}

int
evbuffer_prepend(struct evbuffer *buf, const void *data, size_t datlen)
{
	struct evbuffer_chain *chain, *tmp;
	int result = -1;

	EVBUFFER_LOCK(buf);

	if (buf->freeze_start) {
		goto done;
	}

	chain = buf->first;

	if (chain == NULL) {
		chain = evbuffer_chain_new(datlen);
		if (!chain)
			goto done;
		evbuffer_chain_insert(buf, chain);
	}

	/* we cannot touch immutable buffers */
	if ((chain->flags & EVBUFFER_IMMUTABLE) == 0) {
		/* If this chain is empty, we can treat it as
		 * 'empty at the beginning' rather than 'empty at the end' */
		if (chain->off == 0)
			chain->misalign = chain->buffer_len;

		if ((size_t)chain->misalign >= datlen) {
			/* we have enough space to fit everything */
			memcpy(chain->buffer + chain->misalign - datlen,
			    data, datlen);
			chain->off += datlen;
			chain->misalign -= datlen;
			buf->total_len += datlen;
			buf->n_add_for_cb += datlen;
			goto out;
		} else if (chain->misalign) {
			/* we can only fit some of the data. */
			memcpy(chain->buffer,
			    (char*)data + datlen - chain->misalign,
			    (size_t)chain->misalign);
			chain->off += (size_t)chain->misalign;
			buf->total_len += (size_t)chain->misalign;
			buf->n_add_for_cb += (size_t)chain->misalign;
			datlen -= (size_t)chain->misalign;
			chain->misalign = 0;
		}
	}

	/* we need to add another chain */
	if ((tmp = evbuffer_chain_new(datlen)) == NULL)
		goto done;
	buf->first = tmp;
	if (buf->last_with_datap == &buf->first)
		buf->last_with_datap = &tmp->next;

	tmp->next = chain;

	tmp->off = datlen;
	tmp->misalign = tmp->buffer_len - datlen;

	memcpy(tmp->buffer + tmp->misalign, data, datlen);
	buf->total_len += datlen;
	buf->n_add_for_cb += (size_t)chain->misalign;

out:
	evbuffer_invoke_callbacks(buf);
	result = 0;
done:
	EVBUFFER_UNLOCK(buf);
	return result;
}

/** Helper: realigns the memory in chain->buffer so that misalign is 0. */
static void
evbuffer_chain_align(struct evbuffer_chain *chain)
{
	EVUTIL_ASSERT(!(chain->flags & EVBUFFER_IMMUTABLE));
	EVUTIL_ASSERT(!(chain->flags & EVBUFFER_MEM_PINNED_ANY));
	memmove(chain->buffer, chain->buffer + chain->misalign, chain->off);
	chain->misalign = 0;
}

#define MAX_TO_COPY_IN_EXPAND 4096
#define MAX_TO_REALIGN_IN_EXPAND 2048

/** Helper: return true iff we should realign chain to fit datalen bytes of
    data in it. */
static int
evbuffer_chain_should_realign(struct evbuffer_chain *chain,
    size_t datlen)
{
	return chain->buffer_len - chain->off >= datlen &&
	    (chain->off < chain->buffer_len / 2) &&
	    (chain->off <= MAX_TO_REALIGN_IN_EXPAND);
}

/* Expands the available space in the event buffer to at least datlen, all in
 * a single chunk.  Return that chunk. */
static struct evbuffer_chain *
evbuffer_expand_singlechain(struct evbuffer *buf, size_t datlen)
{
	struct evbuffer_chain *chain, **chainp;
	struct evbuffer_chain *result = NULL;
	ASSERT_EVBUFFER_LOCKED(buf);

	chainp = buf->last_with_datap;

	/* XXX If *chainp is no longer writeable, but has enough space in its
	 * misalign, this might be a bad idea: we could still use *chainp, not
	 * (*chainp)->next. */
	if (*chainp && CHAIN_SPACE_LEN(*chainp) == 0)
		chainp = &(*chainp)->next;

	/* 'chain' now points to the first chain with writable space (if any)
	 * We will either use it, realign it, replace it, or resize it. */
	chain = *chainp;

	if (chain == NULL ||
	    (chain->flags & (EVBUFFER_IMMUTABLE|EVBUFFER_MEM_PINNED_ANY))) {
		/* We can't use the last_with_data chain at all.  Just add a
		 * new one that's big enough. */
		goto insert_new;
	}

	/* If we can fit all the data, then we don't have to do anything */
	if (CHAIN_SPACE_LEN(chain) >= datlen) {
		result = chain;
		goto ok;
	}

	/* If the chain is completely empty, just replace it by adding a new
	 * empty chain. */
	if (chain->off == 0) {
		goto insert_new;
	}

	/* If the misalignment plus the remaining space fulfills our data
	 * needs, we could just force an alignment to happen.  Afterwards, we
	 * have enough space.  But only do this if we're saving a lot of space
	 * and not moving too much data.  Otherwise the space savings are
	 * probably offset by the time lost in copying.
	 */
	if (evbuffer_chain_should_realign(chain, datlen)) {
		evbuffer_chain_align(chain);
		result = chain;
		goto ok;
	}

	/* At this point, we can either resize the last chunk with space in
	 * it, use the next chunk after it, or   If we add a new chunk, we waste
	 * CHAIN_SPACE_LEN(chain) bytes in the former last chunk.  If we
	 * resize, we have to copy chain->off bytes.
	 */

	/* Would expanding this chunk be affordable and worthwhile? */
	if (CHAIN_SPACE_LEN(chain) < chain->buffer_len / 8 ||
	    chain->off > MAX_TO_COPY_IN_EXPAND) {
		/* It's not worth resizing this chain. Can the next one be
		 * used? */
		if (chain->next && CHAIN_SPACE_LEN(chain->next) >= datlen) {
			/* Yes, we can just use the next chain (which should
			 * be empty. */
			result = chain->next;
			goto ok;
		} else {
			/* No; append a new chain (which will free all
			 * terminal empty chains.) */
			goto insert_new;
		}
	} else {
		/* Okay, we're going to try to resize this chain: Not doing so
		 * would waste at least 1/8 of its current allocation, and we
		 * can do so without having to copy more than
		 * MAX_TO_COPY_IN_EXPAND bytes. */
		/* figure out how much space we need */
		size_t length = chain->off + datlen;
		struct evbuffer_chain *tmp = evbuffer_chain_new(length);
		if (tmp == NULL)
			goto err;

		/* copy the data over that we had so far */
		tmp->off = chain->off;
		memcpy(tmp->buffer, chain->buffer + chain->misalign,
		    chain->off);
		/* fix up the list */
		EVUTIL_ASSERT(*chainp == chain);
		result = *chainp = tmp;

		if (buf->last == chain)
			buf->last = tmp;

		tmp->next = chain->next;
		evbuffer_chain_free(chain);
		goto ok;
	}

insert_new:
	result = evbuffer_chain_insert_new(buf, datlen);
	if (!result)
		goto err;
ok:
	EVUTIL_ASSERT(result);
	EVUTIL_ASSERT(CHAIN_SPACE_LEN(result) >= datlen);
err:
	return result;
}

/* Make sure that datlen bytes are available for writing in the last n
 * chains.  Never copies or moves data. */
int
_evbuffer_expand_fast(struct evbuffer *buf, size_t datlen, int n)
{
	struct evbuffer_chain *chain = buf->last, *tmp, *next;
	size_t avail;
	int used;

	ASSERT_EVBUFFER_LOCKED(buf);
	EVUTIL_ASSERT(n >= 2);

	if (chain == NULL || (chain->flags & EVBUFFER_IMMUTABLE)) {
		/* There is no last chunk, or we can't touch the last chunk.
		 * Just add a new chunk. */
		chain = evbuffer_chain_new(datlen);
		if (chain == NULL)
			return (-1);

		evbuffer_chain_insert(buf, chain);
		return (0);
	}

	used = 0; /* number of chains we're using space in. */
	avail = 0; /* how much space they have. */
	/* How many bytes can we stick at the end of buffer as it is?  Iterate
	 * over the chains at the end of the buffer, tring to see how much
	 * space we have in the first n. */
	for (chain = *buf->last_with_datap; chain; chain = chain->next) {
		if (chain->off) {
			size_t space = (size_t) CHAIN_SPACE_LEN(chain);
			EVUTIL_ASSERT(chain == *buf->last_with_datap);
			if (space) {
				avail += space;
				++used;
			}
		} else {
			/* No data in chain; realign it. */
			chain->misalign = 0;
			avail += chain->buffer_len;
			++used;
		}
		if (avail >= datlen) {
			/* There is already enough space.  Just return */
			return (0);
		}
		if (used == n)
			break;
	}

	/* There wasn't enough space in the first n chains with space in
	 * them. Either add a new chain with enough space, or replace all
	 * empty chains with one that has enough space, depending on n. */
	if (used < n) {
		/* The loop ran off the end of the chains before it hit n
		 * chains; we can add another. */
		EVUTIL_ASSERT(chain == NULL);

		tmp = evbuffer_chain_new(datlen - avail);
		if (tmp == NULL)
			return (-1);

		buf->last->next = tmp;
		buf->last = tmp;
		/* (we would only set last_with_data if we added the first
		 * chain. But if the buffer had no chains, we would have
		 * just allocated a new chain earlier) */
		return (0);
	} else {
		/* Nuke _all_ the empty chains. */
		int rmv_all = 0; /* True iff we removed last_with_data. */
		chain = *buf->last_with_datap;
		if (!chain->off) {
			EVUTIL_ASSERT(chain == buf->first);
			rmv_all = 1;
			avail = 0;
		} else {
			avail = (size_t) CHAIN_SPACE_LEN(chain);
			chain = chain->next;
		}


		for (; chain; chain = next) {
			next = chain->next;
			EVUTIL_ASSERT(chain->off == 0);
			evbuffer_chain_free(chain);
		}
		tmp = evbuffer_chain_new(datlen - avail);
		if (tmp == NULL) {
			if (rmv_all) {
				ZERO_CHAIN(buf);
			} else {
				buf->last = *buf->last_with_datap;
				(*buf->last_with_datap)->next = NULL;
			}
			return (-1);
		}

		if (rmv_all) {
			buf->first = buf->last = tmp;
			buf->last_with_datap = &buf->first;
		} else {
			(*buf->last_with_datap)->next = tmp;
			buf->last = tmp;
		}
		return (0);
	}
}

int
evbuffer_expand(struct evbuffer *buf, size_t datlen)
{
	struct evbuffer_chain *chain;

	EVBUFFER_LOCK(buf);
	chain = evbuffer_expand_singlechain(buf, datlen);
	EVBUFFER_UNLOCK(buf);
	return chain ? 0 : -1;
}

/*
 * Reads data from a file descriptor into a buffer.
 */

#if defined(_EVENT_HAVE_SYS_UIO_H) || defined(_WIN32)
#define USE_IOVEC_IMPL
#endif

#ifdef USE_IOVEC_IMPL

#ifdef _EVENT_HAVE_SYS_UIO_H
/* number of iovec we use for writev, fragmentation is going to determine
 * how much we end up writing */

#define DEFAULT_WRITE_IOVEC 128

#if defined(UIO_MAXIOV) && UIO_MAXIOV < DEFAULT_WRITE_IOVEC
#define NUM_WRITE_IOVEC UIO_MAXIOV
#elif defined(IOV_MAX) && IOV_MAX < DEFAULT_WRITE_IOVEC
#define NUM_WRITE_IOVEC IOV_MAX
#else
#define NUM_WRITE_IOVEC DEFAULT_WRITE_IOVEC
#endif

#define IOV_TYPE struct iovec
#define IOV_PTR_FIELD iov_base
#define IOV_LEN_FIELD iov_len
#define IOV_LEN_TYPE size_t
#else
#define NUM_WRITE_IOVEC 16
#define IOV_TYPE WSABUF
#define IOV_PTR_FIELD buf
#define IOV_LEN_FIELD len
#define IOV_LEN_TYPE unsigned long
#endif
#endif
#define NUM_READ_IOVEC 4

#define EVBUFFER_MAX_READ	4096

/** Helper function to figure out which space to use for reading data into
    an evbuffer.  Internal use only.

    @param buf The buffer to read into
    @param howmuch How much we want to read.
    @param vecs An array of two or more iovecs or WSABUFs.
    @param n_vecs_avail The length of vecs
    @param chainp A pointer to a variable to hold the first chain we're
      reading into.
    @param exact Boolean: if true, we do not provide more than 'howmuch'
      space in the vectors, even if more space is available.
    @return The number of buffers we're using.
 */
int
_evbuffer_read_setup_vecs(struct evbuffer *buf, ev_ssize_t howmuch,
    struct evbuffer_iovec *vecs, int n_vecs_avail,
    struct evbuffer_chain ***chainp, int exact)
{
	struct evbuffer_chain *chain;
	struct evbuffer_chain **firstchainp;
	size_t so_far;
	int i;
	ASSERT_EVBUFFER_LOCKED(buf);

	if (howmuch < 0)
		return -1;

	so_far = 0;
	/* Let firstchain be the first chain with any space on it */
	firstchainp = buf->last_with_datap;
	if (CHAIN_SPACE_LEN(*firstchainp) == 0) {
		firstchainp = &(*firstchainp)->next;
	}

	chain = *firstchainp;
	for (i = 0; i < n_vecs_avail && so_far < (size_t)howmuch; ++i) {
		size_t avail = (size_t) CHAIN_SPACE_LEN(chain);
		if (avail > (howmuch - so_far) && exact)
			avail = howmuch - so_far;
		vecs[i].iov_base = CHAIN_SPACE_PTR(chain);
		vecs[i].iov_len = avail;
		so_far += avail;
		chain = chain->next;
	}

	*chainp = firstchainp;
	return i;
}

static int
get_n_bytes_readable_on_socket(evutil_socket_t fd)
{
#if defined(FIONREAD) && defined(_WIN32)
	unsigned long lng = EVBUFFER_MAX_READ;
	if (ioctlsocket(fd, FIONREAD, &lng) < 0)
		return -1;
	return (int)lng;
#elif defined(FIONREAD)
	int n = EVBUFFER_MAX_READ;
	if (ioctl(fd, FIONREAD, &n) < 0)
		return -1;
	return n;
#else
	return EVBUFFER_MAX_READ;
#endif
}

/* TODO(niels): should this function return ev_ssize_t and take ev_ssize_t
 * as howmuch? */
int
evbuffer_read(struct evbuffer *buf, evutil_socket_t fd, int howmuch)
{
	struct evbuffer_chain **chainp;
	int n;
	int result;

#ifdef USE_IOVEC_IMPL
	int nvecs, i, remaining;
#else
	struct evbuffer_chain *chain;
	unsigned char *p;
#endif

	EVBUFFER_LOCK(buf);

	if (buf->freeze_end) {
		result = -1;
		goto done;
	}

	n = get_n_bytes_readable_on_socket(fd);
	if (n <= 0 || n > EVBUFFER_MAX_READ)
		n = EVBUFFER_MAX_READ;
	if (howmuch < 0 || howmuch > n)
		howmuch = n;

#ifdef USE_IOVEC_IMPL
	/* Since we can use iovecs, we're willing to use the last
	 * NUM_READ_IOVEC chains. */
	if (_evbuffer_expand_fast(buf, howmuch, NUM_READ_IOVEC) == -1) {
		result = -1;
		goto done;
	} else {
		IOV_TYPE vecs[NUM_READ_IOVEC];
#ifdef _EVBUFFER_IOVEC_IS_NATIVE
		nvecs = _evbuffer_read_setup_vecs(buf, howmuch, vecs,
		    NUM_READ_IOVEC, &chainp, 1);
#else
		/* We aren't using the native struct iovec.  Therefore,
		   we are on win32. */
		struct evbuffer_iovec ev_vecs[NUM_READ_IOVEC];
		nvecs = _evbuffer_read_setup_vecs(buf, howmuch, ev_vecs, 2,
		    &chainp, 1);

		for (i=0; i < nvecs; ++i)
			WSABUF_FROM_EVBUFFER_IOV(&vecs[i], &ev_vecs[i]);
#endif

#ifdef _WIN32
		{
			DWORD bytesRead;
			DWORD flags=0;
			if (WSARecv(fd, vecs, nvecs, &bytesRead, &flags, NULL, NULL)) {
				/* The read failed. It might be a close,
				 * or it might be an error. */
				if (WSAGetLastError() == WSAECONNABORTED)
					n = 0;
				else
					n = -1;
			} else
				n = bytesRead;
		}
#else
		n = readv(fd, vecs, nvecs);
#endif
	}

#else /*!USE_IOVEC_IMPL*/
	/* If we don't have FIONREAD, we might waste some space here */
	/* XXX we _will_ waste some space here if there is any space left
	 * over on buf->last. */
	if ((chain = evbuffer_expand_singlechain(buf, howmuch)) == NULL) {
		result = -1;
		goto done;
	}

	/* We can append new data at this point */
	p = chain->buffer + chain->misalign + chain->off;

#ifndef _WIN32
	n = read(fd, p, howmuch);
#else
	n = recv(fd, p, howmuch, 0);
#endif
#endif /* USE_IOVEC_IMPL */

	if (n == -1) {
		result = -1;
		goto done;
	}
	if (n == 0) {
		result = 0;
		goto done;
	}

#ifdef USE_IOVEC_IMPL
	remaining = n;
	for (i=0; i < nvecs; ++i) {
		ev_ssize_t space = (ev_ssize_t) CHAIN_SPACE_LEN(*chainp);
		if (space < remaining) {
			(*chainp)->off += space;
			remaining -= (int)space;
		} else {
			(*chainp)->off += remaining;
			buf->last_with_datap = chainp;
			break;
		}
		chainp = &(*chainp)->next;
	}
#else
	chain->off += n;
	advance_last_with_data(buf);
#endif
	buf->total_len += n;
	buf->n_add_for_cb += n;

	/* Tell someone about changes in this buffer */
	evbuffer_invoke_callbacks(buf);
	result = n;
done:
	EVBUFFER_UNLOCK(buf);
	return result;
}

#ifdef USE_IOVEC_IMPL
static inline int
evbuffer_write_iovec(struct evbuffer *buffer, evutil_socket_t fd,
    ev_ssize_t howmuch)
{
	IOV_TYPE iov[NUM_WRITE_IOVEC];
	struct evbuffer_chain *chain = buffer->first;
	int n, i = 0;

	if (howmuch < 0)
		return -1;

	ASSERT_EVBUFFER_LOCKED(buffer);
	/* XXX make this top out at some maximal data length?  if the
	 * buffer has (say) 1MB in it, split over 128 chains, there's
	 * no way it all gets written in one go. */
	while (chain != NULL && i < NUM_WRITE_IOVEC && howmuch) {
#ifdef USE_SENDFILE
		/* we cannot write the file info via writev */
		if (chain->flags & EVBUFFER_SENDFILE)
			break;
#endif
		iov[i].IOV_PTR_FIELD = (void *) (chain->buffer + chain->misalign);
		if ((size_t)howmuch >= chain->off) {
			/* XXXcould be problematic when windows supports mmap*/
			iov[i++].IOV_LEN_FIELD = (IOV_LEN_TYPE)chain->off;
			howmuch -= chain->off;
		} else {
			/* XXXcould be problematic when windows supports mmap*/
			iov[i++].IOV_LEN_FIELD = (IOV_LEN_TYPE)howmuch;
			break;
		}
		chain = chain->next;
	}
#ifdef _WIN32
	{
		DWORD bytesSent;
		if (WSASend(fd, iov, i, &bytesSent, 0, NULL, NULL))
			n = -1;
		else
			n = bytesSent;
	}
#else
	n = writev(fd, iov, i);
#endif
	return (n);
}
#endif

#ifdef USE_SENDFILE
static inline int
evbuffer_write_sendfile(struct evbuffer *buffer, evutil_socket_t dest_fd,
    ev_ssize_t howmuch)
{
	struct evbuffer_chain *chain = buffer->first;
	struct evbuffer_chain_file_segment *info =
	    EVBUFFER_CHAIN_EXTRA(struct evbuffer_chain_file_segment,
		chain);
	const int source_fd = info->segment->fd;
#if defined(SENDFILE_IS_MACOSX) || defined(SENDFILE_IS_FREEBSD)
	int res;
	ev_off_t len = chain->off;
#elif defined(SENDFILE_IS_LINUX) || defined(SENDFILE_IS_SOLARIS)
	ev_ssize_t res;
	ev_off_t offset = chain->misalign;
#endif

	ASSERT_EVBUFFER_LOCKED(buffer);

#if defined(SENDFILE_IS_MACOSX)
	res = sendfile(source_fd, dest_fd, chain->misalign, &len, NULL, 0);
	if (res == -1 && !EVUTIL_ERR_RW_RETRIABLE(errno))
		return (-1);

	return (len);
#elif defined(SENDFILE_IS_FREEBSD)
	res = sendfile(source_fd, dest_fd, chain->misalign, chain->off, NULL, &len, 0);
	if (res == -1 && !EVUTIL_ERR_RW_RETRIABLE(errno))
		return (-1);

	return (len);
#elif defined(SENDFILE_IS_LINUX)
	/* TODO(niels): implement splice */
	res = sendfile(dest_fd, source_fd, &offset, chain->off);
	if (res == -1 && EVUTIL_ERR_RW_RETRIABLE(errno)) {
		/* if this is EAGAIN or EINTR return 0; otherwise, -1 */
		return (0);
	}
	return (res);
#elif defined(SENDFILE_IS_SOLARIS)
	{
		const off_t offset_orig = offset;
		res = sendfile(dest_fd, source_fd, &offset, chain->off);
		if (res == -1 && EVUTIL_ERR_RW_RETRIABLE(errno)) {
			if (offset - offset_orig)
				return offset - offset_orig;
			/* if this is EAGAIN or EINTR and no bytes were
			 * written, return 0 */
			return (0);
		}
		return (res);
	}
#endif
}
#endif

int
evbuffer_write_atmost(struct evbuffer *buffer, evutil_socket_t fd,
    ev_ssize_t howmuch)
{
	int n = -1;

	EVBUFFER_LOCK(buffer);

	if (buffer->freeze_start) {
		goto done;
	}

	if (howmuch < 0 || (size_t)howmuch > buffer->total_len)
		howmuch = buffer->total_len;

	if (howmuch > 0) {
#ifdef USE_SENDFILE
		struct evbuffer_chain *chain = buffer->first;
		if (chain != NULL && (chain->flags & EVBUFFER_SENDFILE))
			n = evbuffer_write_sendfile(buffer, fd, howmuch);
		else {
#endif
#ifdef USE_IOVEC_IMPL
		n = evbuffer_write_iovec(buffer, fd, howmuch);
#elif defined(_WIN32)
		/* XXX(nickm) Don't disable this code until we know if
		 * the WSARecv code above works. */
		void *p = evbuffer_pullup(buffer, howmuch);
		n = send(fd, p, howmuch, 0);
#else
		void *p = evbuffer_pullup(buffer, howmuch);
		n = write(fd, p, howmuch);
#endif
#ifdef USE_SENDFILE
		}
#endif
	}

	if (n > 0)
		evbuffer_drain(buffer, n);

done:
	EVBUFFER_UNLOCK(buffer);
	return (n);
}

int
evbuffer_write(struct evbuffer *buffer, evutil_socket_t fd)
{
	return evbuffer_write_atmost(buffer, fd, -1);
}

unsigned char *
evbuffer_find(struct evbuffer *buffer, const unsigned char *what, size_t len)
{
	unsigned char *search;
	struct evbuffer_ptr ptr;

	EVBUFFER_LOCK(buffer);

	ptr = evbuffer_search(buffer, (const char *)what, len, NULL);
	if (ptr.pos < 0) {
		search = NULL;
	} else {
		search = evbuffer_pullup(buffer, ptr.pos + len);
		if (search)
			search += ptr.pos;
	}
	EVBUFFER_UNLOCK(buffer);
	return search;
}

/* Subract <b>howfar</b> from the position of <b>pos</b> within
 * <b>buf</b>. Returns 0 on success, -1 on failure.
 *
 * This isn't exposed yet, because of potential inefficiency issues.
 * Maybe it should be. */
static int
evbuffer_ptr_subtract(struct evbuffer *buf, struct evbuffer_ptr *pos,
    size_t howfar)
{
	if (howfar > (size_t)pos->pos)
		return -1;
	if (pos->_internal.chain && howfar <= pos->_internal.pos_in_chain) {
		pos->_internal.pos_in_chain -= howfar;
		pos->pos -= howfar;
		return 0;
	} else {
		const size_t newpos = pos->pos - howfar;
		/* Here's the inefficient part: it walks over the
		 * chains until we hit newpos. */
		return evbuffer_ptr_set(buf, pos, newpos, EVBUFFER_PTR_SET);
	}
}

int
evbuffer_ptr_set(struct evbuffer *buf, struct evbuffer_ptr *pos,
    size_t position, enum evbuffer_ptr_how how)
{
	size_t left = position;
	struct evbuffer_chain *chain = NULL;
	int result = 0;

	EVBUFFER_LOCK(buf);

	switch (how) {
	case EVBUFFER_PTR_SET:
		chain = buf->first;
		pos->pos = position;
		position = 0;
		break;
	case EVBUFFER_PTR_ADD:
		/* this avoids iterating over all previous chains if
		   we just want to advance the position */
		chain = pos->_internal.chain;
		pos->pos += position;
		position = pos->_internal.pos_in_chain;
		break;
	}

	while (chain && position + left >= chain->off) {
		left -= chain->off - position;
		chain = chain->next;
		position = 0;
	}
	if (chain) {
		pos->_internal.chain = chain;
		pos->_internal.pos_in_chain = position + left;
	} else if (left == 0) {
		/* The first byte in the (nonexistent) chain after the last chain */
		pos->_internal.chain = NULL;
		pos->_internal.pos_in_chain = 0;
	} else {
		PTR_NOT_FOUND(pos);
		result = -1;
	}

	EVBUFFER_UNLOCK(buf);

	return result;
}

/**
   Compare the bytes in buf at position pos to the len bytes in mem.  Return
   less than 0, 0, or greater than 0 as memcmp.
 */
static int
evbuffer_ptr_memcmp(const struct evbuffer *buf, const struct evbuffer_ptr *pos,
    const char *mem, size_t len)
{
	struct evbuffer_chain *chain;
	size_t position;
	int r;

	ASSERT_EVBUFFER_LOCKED(buf);

	if (pos->pos + len > buf->total_len)
		return -1;

	chain = pos->_internal.chain;
	position = pos->_internal.pos_in_chain;
	while (len && chain) {
		size_t n_comparable;
		if (len + position > chain->off)
			n_comparable = chain->off - position;
		else
			n_comparable = len;
		r = memcmp(chain->buffer + chain->misalign + position, mem,
		    n_comparable);
		if (r)
			return r;
		mem += n_comparable;
		len -= n_comparable;
		position = 0;
		chain = chain->next;
	}

	return 0;
}

struct evbuffer_ptr
evbuffer_search(struct evbuffer *buffer, const char *what, size_t len, const struct evbuffer_ptr *start)
{
	return evbuffer_search_range(buffer, what, len, start, NULL);
}

struct evbuffer_ptr
evbuffer_search_range(struct evbuffer *buffer, const char *what, size_t len, const struct evbuffer_ptr *start, const struct evbuffer_ptr *end)
{
	struct evbuffer_ptr pos;
	struct evbuffer_chain *chain, *last_chain = NULL;
	const unsigned char *p;
	char first;

	EVBUFFER_LOCK(buffer);

	if (start) {
		memcpy(&pos, start, sizeof(pos));
		chain = pos._internal.chain;
	} else {
		pos.pos = 0;
		chain = pos._internal.chain = buffer->first;
		pos._internal.pos_in_chain = 0;
	}

	if (end)
		last_chain = end->_internal.chain;

	if (!len || len > EV_SSIZE_MAX)
		goto done;

	first = what[0];

	while (chain) {
		const unsigned char *start_at =
		    chain->buffer + chain->misalign +
		    pos._internal.pos_in_chain;
		p = memchr(start_at, first,
		    chain->off - pos._internal.pos_in_chain);
		if (p) {
			pos.pos += p - start_at;
			pos._internal.pos_in_chain += p - start_at;
			if (!evbuffer_ptr_memcmp(buffer, &pos, what, len)) {
				if (end && pos.pos + (ev_ssize_t)len > end->pos)
					goto not_found;
				else
					goto done;
			}
			++pos.pos;
			++pos._internal.pos_in_chain;
			if (pos._internal.pos_in_chain == chain->off) {
				chain = pos._internal.chain = chain->next;
				pos._internal.pos_in_chain = 0;
			}
		} else {
			if (chain == last_chain)
				goto not_found;
			pos.pos += chain->off - pos._internal.pos_in_chain;
			chain = pos._internal.chain = chain->next;
			pos._internal.pos_in_chain = 0;
		}
	}

not_found:
	PTR_NOT_FOUND(&pos);
done:
	EVBUFFER_UNLOCK(buffer);
	return pos;
}

int
evbuffer_peek(struct evbuffer *buffer, ev_ssize_t len,
    struct evbuffer_ptr *start_at,
    struct evbuffer_iovec *vec, int n_vec)
{
	struct evbuffer_chain *chain;
	int idx = 0;
	ev_ssize_t len_so_far = 0;

	/* Avoid locking in trivial edge cases */
	if (start_at && start_at->_internal.chain == NULL)
		return 0;

	EVBUFFER_LOCK(buffer);

	if (start_at) {
		chain = start_at->_internal.chain;
		len_so_far = chain->off
		    - start_at->_internal.pos_in_chain;
		idx = 1;
		if (n_vec > 0) {
			vec[0].iov_base = chain->buffer + chain->misalign
			    + start_at->_internal.pos_in_chain;
			vec[0].iov_len = len_so_far;
		}
		chain = chain->next;
	} else {
		chain = buffer->first;
	}

	while (chain) {
		if (len >= 0 && len_so_far >= len)
			break;
		if (idx<n_vec) {
			vec[idx].iov_base = chain->buffer + chain->misalign;
			vec[idx].iov_len = chain->off;
		} else if (len<0)
			break;
		++idx;
		len_so_far += chain->off;
		chain = chain->next;
	}

	EVBUFFER_UNLOCK(buffer);

	return idx;
}


int
evbuffer_add_vprintf(struct evbuffer *buf, const char *fmt, va_list ap)
{
	char *buffer;
	size_t space;
	int sz, result = -1;
	va_list aq;
	struct evbuffer_chain *chain;


	EVBUFFER_LOCK(buf);

	if (buf->freeze_end) {
		goto done;
	}

	/* make sure that at least some space is available */
	if ((chain = evbuffer_expand_singlechain(buf, 64)) == NULL)
		goto done;

	for (;;) {
#if 0
		size_t used = chain->misalign + chain->off;
		buffer = (char *)chain->buffer + chain->misalign + chain->off;
		EVUTIL_ASSERT(chain->buffer_len >= used);
		space = chain->buffer_len - used;
#endif
		buffer = (char*) CHAIN_SPACE_PTR(chain);
		space = (size_t) CHAIN_SPACE_LEN(chain);

#ifndef va_copy
#define	va_copy(dst, src)	memcpy(&(dst), &(src), sizeof(va_list))
#endif
		va_copy(aq, ap);

		sz = evutil_vsnprintf(buffer, space, fmt, aq);

		va_end(aq);

		if (sz < 0)
			goto done;
		if ((size_t)sz < space) {
			chain->off += sz;
			buf->total_len += sz;
			buf->n_add_for_cb += sz;

			advance_last_with_data(buf);
			evbuffer_invoke_callbacks(buf);
			result = sz;
			goto done;
		}
		if ((chain = evbuffer_expand_singlechain(buf, sz + 1)) == NULL)
			goto done;
	}
	/* NOTREACHED */

done:
	EVBUFFER_UNLOCK(buf);
	return result;
}

int
evbuffer_add_printf(struct evbuffer *buf, const char *fmt, ...)
{
	int res = -1;
	va_list ap;

	va_start(ap, fmt);
	res = evbuffer_add_vprintf(buf, fmt, ap);
	va_end(ap);

	return (res);
}

int
evbuffer_add_reference(struct evbuffer *outbuf,
    const void *data, size_t datlen,
    evbuffer_ref_cleanup_cb cleanupfn, void *extra)
{
	struct evbuffer_chain *chain;
	struct evbuffer_chain_reference *info;
	int result = -1;

	chain = evbuffer_chain_new(sizeof(struct evbuffer_chain_reference));
	if (!chain)
		return (-1);
	chain->flags |= EVBUFFER_REFERENCE | EVBUFFER_IMMUTABLE;
	chain->buffer = (u_char *)data;
	chain->buffer_len = datlen;
	chain->off = datlen;

	info = EVBUFFER_CHAIN_EXTRA(struct evbuffer_chain_reference, chain);
	info->cleanupfn = cleanupfn;
	info->extra = extra;

	EVBUFFER_LOCK(outbuf);
	if (outbuf->freeze_end) {
		/* don't call chain_free; we do not want to actually invoke
		 * the cleanup function */
		mm_free(chain);
		goto done;
	}
	evbuffer_chain_insert(outbuf, chain);
	outbuf->n_add_for_cb += datlen;

	evbuffer_invoke_callbacks(outbuf);

	result = 0;
done:
	EVBUFFER_UNLOCK(outbuf);

	return result;
}

/* TODO(niels): we may want to add to automagically convert to mmap, in
 * case evbuffer_remove() or evbuffer_pullup() are being used.
 */
struct evbuffer_file_segment *
evbuffer_file_segment_new(
	int fd, ev_off_t offset, ev_off_t length, unsigned flags)
{
	struct evbuffer_file_segment *seg =
	    mm_calloc(sizeof(struct evbuffer_file_segment), 1);
	if (!seg)
		return NULL;
	seg->refcnt = 1;
	seg->fd = fd;
	seg->flags = flags;

#ifdef _WIN32
#define lseek _lseeki64
#define fstat _fstat
#define stat _stat
#endif
<<<<<<< HEAD
	if (length == -1) {
		struct stat st;
		if (fstat(fd, &st) < 0)
			goto err;
		length = st.st_size;
	}
	seg->length = length;

#if defined(USE_SENDFILE)
	if (!(flags & EVBUF_FS_DISABLE_SENDFILE)) {
		seg->offset = offset;
		seg->type = EVBUF_FS_SENDFILE;
		goto done;
	}
=======
#if defined(USE_SENDFILE)
	int sendfile_okay = 1;
#endif
	int ok = 1;

#if defined(USE_SENDFILE)
	if (use_sendfile) {
		EVBUFFER_LOCK(outbuf);
		sendfile_okay = outbuf->flags & EVBUFFER_FLAG_DRAINS_TO_FD;
		EVBUFFER_UNLOCK(outbuf);
	}

	if (use_sendfile && sendfile_okay) {
		chain = evbuffer_chain_new(sizeof(struct evbuffer_chain_fd));
		if (chain == NULL) {
			event_warn("%s: out of memory", __func__);
			return (-1);
		}

		chain->flags |= EVBUFFER_SENDFILE | EVBUFFER_IMMUTABLE;
		chain->buffer = NULL;	/* no reading possible */
		chain->buffer_len = length + offset;
		chain->off = length;
		chain->misalign = offset;

		info = EVBUFFER_CHAIN_EXTRA(struct evbuffer_chain_fd, chain);
		info->fd = fd;

		EVBUFFER_LOCK(outbuf);
		if (outbuf->freeze_end) {
			mm_free(chain);
			ok = 0;
		} else {
			outbuf->n_add_for_cb += length;
			evbuffer_chain_insert(outbuf, chain);
		}
	} else
>>>>>>> 706aa5f4
#endif
#if defined(_EVENT_HAVE_MMAP)
	if (!(flags & EVBUF_FS_DISABLE_MMAP)) {
		off_t offset_rounded = 0, offset_leftover = 0;
		void *mapped;
		if (offset) {
			/* mmap implementations don't generally like us
			 * to have an offset that isn't a round  */
#ifdef SC_PAGE_SIZE
			long page_size = sysconf(SC_PAGE_SIZE);
#elif defined(_SC_PAGE_SIZE)
			long page_size = sysconf(_SC_PAGE_SIZE);
#else
			long page_size = 1;
#endif
			if (page_size == -1)
				goto err;
			offset_leftover = offset % page_size;
			offset_rounded = offset - offset_leftover;
		}
		mapped = mmap(NULL, length + offset_leftover,
		    PROT_READ,
#ifdef MAP_NOCACHE
		    MAP_NOCACHE | /* ??? */
#endif
#ifdef MAP_FILE
		    MAP_FILE |
#endif
		    MAP_PRIVATE,
		    fd, offset_rounded);
		if (mapped == MAP_FAILED) {
			event_warn("%s: mmap(%d, %d, %zu) failed",
			    __func__, fd, 0, (size_t)(offset + length));
		} else {
			seg->mapping = mapped;
			seg->contents = (char*)mapped+offset_leftover;
			seg->offset = 0;
			seg->type = EVBUF_FS_MMAP;
			goto done;
		}
	}
#endif
#ifdef _WIN32
	if (!(flags & EVBUF_FS_DISABLE_MMAP)) {
		long h = (long)_get_osfhandle(fd);
		HANDLE m;
		ev_uint64_t total_size = length+offset;
		if (h == (long)INVALID_HANDLE_VALUE)
			return NULL;
		m = CreateFileMapping((HANDLE)h, NULL, PAGE_READONLY,
		    (total_size >> 32), total_size & 0xfffffffful,
		    NULL);
		if (m != INVALID_HANDLE_VALUE) { /* Does h leak? */
			seg->mapping_handle = m;
			seg->offset = offset;
			seg->type = EVBUF_FS_MMAP;
			goto done;
		}
	}
#endif

	{
		ev_off_t start_pos = lseek(fd, 0, SEEK_CUR), pos;
		ev_off_t read_so_far = 0;
		char *mem;
		int e;
		ev_ssize_t n = 0;
		if (!(mem = mm_malloc(length)))
			goto err;
		if (start_pos < 0) {
			mm_free(mem);
			goto err;
		}
		if (lseek(fd, offset, SEEK_SET) < 0) {
			mm_free(mem);
			goto err;
		}
		while (read_so_far < length) {
			n = read(fd, mem+read_so_far, length-read_so_far);
			if (n <= 0)
				break;
			read_so_far += n;
		}

		e = errno;
		pos = lseek(fd, start_pos, SEEK_SET);
		if (n < 0 || (n == 0 && length > read_so_far)) {
			mm_free(mem);
			errno = e;
			goto err;
		} else if (pos < 0) {
			mm_free(mem);
			goto err;
		}

		seg->contents = mem;
		seg->type = EVBUF_FS_IO;
	}

done:
	if (!(flags & EVBUF_FS_DISABLE_LOCKING)) {
		EVTHREAD_ALLOC_LOCK(seg->lock, 0);
	}
	return seg;
err:
	mm_free(seg);
	return NULL;
}

void
evbuffer_file_segment_free(struct evbuffer_file_segment *seg)
{
	int refcnt;
	EVLOCK_LOCK(seg->lock, 0);
	refcnt = --seg->refcnt;
	EVLOCK_UNLOCK(seg->lock, 0);
	if (refcnt > 0)
		return;
	EVUTIL_ASSERT(refcnt == 0);

	if (seg->type == EVBUF_FS_SENDFILE) {
		;
	} else if (seg->type == EVBUF_FS_MMAP) {
#ifdef _WIN32
		CloseHandle(seg->mapping_handle);
#elif defined (_EVENT_HAVE_MMAP)
		if (munmap(seg->mapping, seg->length) == -1)
			event_warn("%s: munmap failed", __func__);
#endif
	} else {
		EVUTIL_ASSERT(seg->type == EVBUF_FS_IO);
		mm_free(seg->contents);
	}

	if ((seg->flags & EVBUF_FS_CLOSE_ON_FREE) && seg->fd >= 0) {
		close(seg->fd);
	}

	EVTHREAD_FREE_LOCK(seg->lock, 0);
	mm_free(seg);
}

int
evbuffer_add_file_segment(struct evbuffer *buf,
    struct evbuffer_file_segment *seg, ev_off_t offset, ev_off_t length)
{
	struct evbuffer_chain *chain;
	struct evbuffer_chain_file_segment *extra;

	EVLOCK_LOCK(seg->lock, 0);
	++seg->refcnt;
	EVLOCK_UNLOCK(seg->lock, 0);

	EVBUFFER_LOCK(buf);

	if (buf->freeze_end)
		goto err;

	if (length < 0) {
		if (offset > seg->length)
			goto err;
		length = seg->length - offset;
	}

	/* Can we actually add this? */
	if (offset+length > seg->length)
		goto err;

	chain = evbuffer_chain_new(sizeof(struct evbuffer_chain_file_segment));
	if (!chain)
		goto err;
	extra = EVBUFFER_CHAIN_EXTRA(struct evbuffer_chain_file_segment, chain);

	chain->flags |= EVBUFFER_IMMUTABLE|EVBUFFER_FILESEGMENT;
	if (seg->type == EVBUF_FS_SENDFILE) {
		chain->flags |= EVBUFFER_SENDFILE;
		chain->misalign = seg->offset + offset;
		chain->off = length;
		chain->buffer_len = chain->misalign + length;
	} else if (seg->type == EVBUF_FS_MMAP) {
#ifdef _WIN32
		ev_uint64_t total_offset = seg->offset+offset;
		ev_uint64_t offset_rounded=0, offset_remaining=0;
		LPVOID data;
		if (total_offset) {
			SYSTEM_INFO si;
			memset(&si, 0, sizeof(si)); /* cargo cult */
			GetSystemInfo(&si);
			offset_remaining = total_offset % si.dwAllocationGranularity;
			offset_rounded = total_offset - offset_remaining;
		}
		data = MapViewOfFile(
			seg->mapping_handle,
			FILE_MAP_READ,
			offset_rounded >> 32,
			offset_rounded & 0xfffffffful,
			length + offset_remaining);
		if (data == NULL) {
			mm_free(chain);
			goto err;
		}
		chain->buffer = (unsigned char*) data;
		chain->buffer_len = length+offset_remaining;
		chain->misalign = offset_remaining;
		chain->off = length;
#else
		chain->buffer = (unsigned char*)(seg->contents + offset);
		chain->buffer_len = length;
		chain->off = length;
#endif
	} else {
		EVUTIL_ASSERT(seg->type == EVBUF_FS_IO);
		chain->buffer = (unsigned char*)(seg->contents + offset);
		chain->buffer_len = length;
		chain->off = length;
	}

	extra->segment = seg;
	buf->n_add_for_cb += length;
	evbuffer_chain_insert(buf, chain);

	evbuffer_invoke_callbacks(buf);

	EVBUFFER_UNLOCK(buf);

	return 0;
err:
	EVBUFFER_UNLOCK(buf);
	evbuffer_file_segment_free(seg);
	return -1;
}

int
evbuffer_add_file(struct evbuffer *buf, int fd, ev_off_t offset, ev_off_t length)
{
	struct evbuffer_file_segment *seg;
	unsigned flags = EVBUF_FS_CLOSE_ON_FREE;
	int r;

	seg = evbuffer_file_segment_new(fd, offset, length, flags);
	if (!seg)
		return -1;
	r = evbuffer_add_file_segment(buf, seg, 0, length);
	evbuffer_file_segment_free(seg);
	return r;
}

void
evbuffer_setcb(struct evbuffer *buffer, evbuffer_cb cb, void *cbarg)
{
	EVBUFFER_LOCK(buffer);

	if (!TAILQ_EMPTY(&buffer->callbacks))
		evbuffer_remove_all_callbacks(buffer);

	if (cb) {
		struct evbuffer_cb_entry *ent =
		    evbuffer_add_cb(buffer, NULL, cbarg);
		ent->cb.cb_obsolete = cb;
		ent->flags |= EVBUFFER_CB_OBSOLETE;
	}
	EVBUFFER_UNLOCK(buffer);
}

struct evbuffer_cb_entry *
evbuffer_add_cb(struct evbuffer *buffer, evbuffer_cb_func cb, void *cbarg)
{
	struct evbuffer_cb_entry *e;
	if (! (e = mm_calloc(1, sizeof(struct evbuffer_cb_entry))))
		return NULL;
	EVBUFFER_LOCK(buffer);
	e->cb.cb_func = cb;
	e->cbarg = cbarg;
	e->flags = EVBUFFER_CB_ENABLED;
	TAILQ_INSERT_HEAD(&buffer->callbacks, e, next);
	EVBUFFER_UNLOCK(buffer);
	return e;
}

int
evbuffer_remove_cb_entry(struct evbuffer *buffer,
			 struct evbuffer_cb_entry *ent)
{
	EVBUFFER_LOCK(buffer);
	TAILQ_REMOVE(&buffer->callbacks, ent, next);
	EVBUFFER_UNLOCK(buffer);
	mm_free(ent);
	return 0;
}

int
evbuffer_remove_cb(struct evbuffer *buffer, evbuffer_cb_func cb, void *cbarg)
{
	struct evbuffer_cb_entry *cbent;
	int result = -1;
	EVBUFFER_LOCK(buffer);
	TAILQ_FOREACH(cbent, &buffer->callbacks, next) {
		if (cb == cbent->cb.cb_func && cbarg == cbent->cbarg) {
			result = evbuffer_remove_cb_entry(buffer, cbent);
			goto done;
		}
	}
done:
	EVBUFFER_UNLOCK(buffer);
	return result;
}

int
evbuffer_cb_set_flags(struct evbuffer *buffer,
		      struct evbuffer_cb_entry *cb, ev_uint32_t flags)
{
	/* the user isn't allowed to mess with these. */
	flags &= ~EVBUFFER_CB_INTERNAL_FLAGS;
	EVBUFFER_LOCK(buffer);
	cb->flags |= flags;
	EVBUFFER_UNLOCK(buffer);
	return 0;
}

int
evbuffer_cb_clear_flags(struct evbuffer *buffer,
		      struct evbuffer_cb_entry *cb, ev_uint32_t flags)
{
	/* the user isn't allowed to mess with these. */
	flags &= ~EVBUFFER_CB_INTERNAL_FLAGS;
	EVBUFFER_LOCK(buffer);
	cb->flags &= ~flags;
	EVBUFFER_UNLOCK(buffer);
	return 0;
}

int
evbuffer_freeze(struct evbuffer *buffer, int start)
{
	EVBUFFER_LOCK(buffer);
	if (start)
		buffer->freeze_start = 1;
	else
		buffer->freeze_end = 1;
	EVBUFFER_UNLOCK(buffer);
	return 0;
}

int
evbuffer_unfreeze(struct evbuffer *buffer, int start)
{
	EVBUFFER_LOCK(buffer);
	if (start)
		buffer->freeze_start = 0;
	else
		buffer->freeze_end = 0;
	EVBUFFER_UNLOCK(buffer);
	return 0;
}

#if 0
void
evbuffer_cb_suspend(struct evbuffer *buffer, struct evbuffer_cb_entry *cb)
{
	if (!(cb->flags & EVBUFFER_CB_SUSPENDED)) {
		cb->size_before_suspend = evbuffer_get_length(buffer);
		cb->flags |= EVBUFFER_CB_SUSPENDED;
	}
}

void
evbuffer_cb_unsuspend(struct evbuffer *buffer, struct evbuffer_cb_entry *cb)
{
	if ((cb->flags & EVBUFFER_CB_SUSPENDED)) {
		unsigned call = (cb->flags & EVBUFFER_CB_CALL_ON_UNSUSPEND);
		size_t sz = cb->size_before_suspend;
		cb->flags &= ~(EVBUFFER_CB_SUSPENDED|
			       EVBUFFER_CB_CALL_ON_UNSUSPEND);
		cb->size_before_suspend = 0;
		if (call && (cb->flags & EVBUFFER_CB_ENABLED)) {
			cb->cb(buffer, sz, evbuffer_get_length(buffer), cb->cbarg);
		}
	}
}
#endif
<|MERGE_RESOLUTION|>--- conflicted
+++ resolved
@@ -2686,7 +2686,6 @@
 #define fstat _fstat
 #define stat _stat
 #endif
-<<<<<<< HEAD
 	if (length == -1) {
 		struct stat st;
 		if (fstat(fd, &st) < 0)
@@ -2701,45 +2700,6 @@
 		seg->type = EVBUF_FS_SENDFILE;
 		goto done;
 	}
-=======
-#if defined(USE_SENDFILE)
-	int sendfile_okay = 1;
-#endif
-	int ok = 1;
-
-#if defined(USE_SENDFILE)
-	if (use_sendfile) {
-		EVBUFFER_LOCK(outbuf);
-		sendfile_okay = outbuf->flags & EVBUFFER_FLAG_DRAINS_TO_FD;
-		EVBUFFER_UNLOCK(outbuf);
-	}
-
-	if (use_sendfile && sendfile_okay) {
-		chain = evbuffer_chain_new(sizeof(struct evbuffer_chain_fd));
-		if (chain == NULL) {
-			event_warn("%s: out of memory", __func__);
-			return (-1);
-		}
-
-		chain->flags |= EVBUFFER_SENDFILE | EVBUFFER_IMMUTABLE;
-		chain->buffer = NULL;	/* no reading possible */
-		chain->buffer_len = length + offset;
-		chain->off = length;
-		chain->misalign = offset;
-
-		info = EVBUFFER_CHAIN_EXTRA(struct evbuffer_chain_fd, chain);
-		info->fd = fd;
-
-		EVBUFFER_LOCK(outbuf);
-		if (outbuf->freeze_end) {
-			mm_free(chain);
-			ok = 0;
-		} else {
-			outbuf->n_add_for_cb += length;
-			evbuffer_chain_insert(outbuf, chain);
-		}
-	} else
->>>>>>> 706aa5f4
 #endif
 #if defined(_EVENT_HAVE_MMAP)
 	if (!(flags & EVBUF_FS_DISABLE_MMAP)) {
@@ -2800,7 +2760,6 @@
 		}
 	}
 #endif
-
 	{
 		ev_off_t start_pos = lseek(fd, 0, SEEK_CUR), pos;
 		ev_off_t read_so_far = 0;
