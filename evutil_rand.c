/*
 * Copyright (c) 2007-2012 Niels Provos and Nick Mathewson
 *
 * Redistribution and use in source and binary forms, with or without
 * modification, are permitted provided that the following conditions
 * are met:
 * 1. Redistributions of source code must retain the above copyright
 *    notice, this list of conditions and the following disclaimer.
 * 2. Redistributions in binary form must reproduce the above copyright
 *    notice, this list of conditions and the following disclaimer in the
 *    documentation and/or other materials provided with the distribution.
 * 3. The name of the author may not be used to endorse or promote products
 *    derived from this software without specific prior written permission.
 *
 * THIS SOFTWARE IS PROVIDED BY THE AUTHOR ``AS IS'' AND ANY EXPRESS OR
 * IMPLIED WARRANTIES, INCLUDING, BUT NOT LIMITED TO, THE IMPLIED WARRANTIES
 * OF MERCHANTABILITY AND FITNESS FOR A PARTICULAR PURPOSE ARE DISCLAIMED.
 * IN NO EVENT SHALL THE AUTHOR BE LIABLE FOR ANY DIRECT, INDIRECT,
 * INCIDENTAL, SPECIAL, EXEMPLARY, OR CONSEQUENTIAL DAMAGES (INCLUDING, BUT
 * NOT LIMITED TO, PROCUREMENT OF SUBSTITUTE GOODS OR SERVICES; LOSS OF USE,
 * DATA, OR PROFITS; OR BUSINESS INTERRUPTION) HOWEVER CAUSED AND ON ANY
 * THEORY OF LIABILITY, WHETHER IN CONTRACT, STRICT LIABILITY, OR TORT
 * (INCLUDING NEGLIGENCE OR OTHERWISE) ARISING IN ANY WAY OUT OF THE USE OF
 * THIS SOFTWARE, EVEN IF ADVISED OF THE POSSIBILITY OF SUCH DAMAGE.
 */

/* This file has our secure PRNG code.  On platforms that have arc4random(),
 * we just use that.  Otherwise, we include arc4random.c as a bunch of static
 * functions, and wrap it lightly.  We don't expose the arc4random*() APIs
 * because A) they aren't in our namespace, and B) it's not nice to name your
 * APIs after their implementations.  We keep them in a separate file
 * so that other people can rip it out and use it for whatever.
 */

#include "event2/event-config.h"
#include "evconfig-private.h"

#include <limits.h>

#include "util-internal.h"
#include "evthread-internal.h"

#ifdef EVENT__HAVE_ARC4RANDOM
#include <stdlib.h>
#include <string.h>
int
evutil_secure_rng_set_urandom_device_file(char *fname)
{
	(void) fname;
	return -1;
}
int
evutil_secure_rng_init(void)
{
	/* call arc4random() now to force it to self-initialize */
	(void) arc4random();
	return 0;
}
#ifndef EVENT__DISABLE_THREAD_SUPPORT
int
evutil_secure_rng_global_setup_locks_(const int enable_locks)
{
	return 0;
}
#endif
static void
evutil_free_secure_rng_globals_locks(void)
{
}

static void
ev_arc4random_buf(void *buf, size_t n)
{
#if defined(EVENT__HAVE_ARC4RANDOM_BUF) && !defined(__APPLE__)
	arc4random_buf(buf, n);
	return;
#else
	unsigned char *b = buf;

#if defined(EVENT__HAVE_ARC4RANDOM_BUF)
	/* OSX 10.7 introducd arc4random_buf, so if you build your program
	 * there, you'll get surprised when older versions of OSX fail to run.
	 * To solve this, we can check whether the function pointer is set,
	 * and fall back otherwise.  (OSX does this using some linker
	 * trickery.)
	 */
<<<<<<< HEAD
	if (arc4random_buf != NULL) {
		arc4random_buf(buf, n);
		return;
=======
	{
		void (*tptr)() = (void*)arc4random_buf;
		if (tptr != NULL) {
			return arc4random_buf(buf, n);
		}
>>>>>>> 5cb3865a
	}
#endif
	/* Make sure that we start out with b at a 4-byte alignment; plenty
	 * of CPUs care about this for 32-bit access. */
	if (n >= 4 && ((ev_uintptr_t)b) & 3) {
		ev_uint32_t u = arc4random();
		int n_bytes = 4 - (((ev_uintptr_t)b) & 3);
		memcpy(b, &u, n_bytes);
		b += n_bytes;
		n -= n_bytes;
	}
	while (n >= 4) {
		*(ev_uint32_t*)b = arc4random();
		b += 4;
		n -= 4;
	}
	if (n) {
		ev_uint32_t u = arc4random();
		memcpy(b, &u, n);
	}
#endif
}

#else /* !EVENT__HAVE_ARC4RANDOM { */

#ifdef EVENT__ssize_t
#define ssize_t EVENT__ssize_t
#endif
#define ARC4RANDOM_EXPORT static
#define ARC4_LOCK_() EVLOCK_LOCK(arc4rand_lock, 0)
#define ARC4_UNLOCK_() EVLOCK_UNLOCK(arc4rand_lock, 0)
#ifndef EVENT__DISABLE_THREAD_SUPPORT
static void *arc4rand_lock;
#endif

#define ARC4RANDOM_UINT32 ev_uint32_t
#define ARC4RANDOM_NOSTIR
#define ARC4RANDOM_NORANDOM
#define ARC4RANDOM_NOUNIFORM

#include "./arc4random.c"

#ifndef EVENT__DISABLE_THREAD_SUPPORT
int
evutil_secure_rng_global_setup_locks_(const int enable_locks)
{
	EVTHREAD_SETUP_GLOBAL_LOCK(arc4rand_lock, 0);
	return 0;
}
#endif

static void
evutil_free_secure_rng_globals_locks(void)
{
#ifndef EVENT__DISABLE_THREAD_SUPPORT
	if (arc4rand_lock != NULL) {
		EVTHREAD_FREE_LOCK(arc4rand_lock, 0);
		arc4rand_lock = NULL;
	}
#endif
	return;
}

int
evutil_secure_rng_set_urandom_device_file(char *fname)
{
#ifdef TRY_SEED_URANDOM
	ARC4_LOCK_();
	arc4random_urandom_filename = fname;
	ARC4_UNLOCK_();
#endif
	return 0;
}

int
evutil_secure_rng_init(void)
{
	int val;

	ARC4_LOCK_();
	if (!arc4_seeded_ok)
		arc4_stir();
	val = arc4_seeded_ok ? 0 : -1;
	ARC4_UNLOCK_();
	return val;
}

static void
ev_arc4random_buf(void *buf, size_t n)
{
	arc4random_buf(buf, n);
}

#endif /* } !EVENT__HAVE_ARC4RANDOM */

void
evutil_secure_rng_get_bytes(void *buf, size_t n)
{
	ev_arc4random_buf(buf, n);
}

void
evutil_secure_rng_add_bytes(const char *buf, size_t n)
{
	arc4random_addrandom((unsigned char*)buf,
	    n>(size_t)INT_MAX ? INT_MAX : (int)n);
}

void
evutil_free_secure_rng_globals_(void)
{
    evutil_free_secure_rng_globals_locks();
}<|MERGE_RESOLUTION|>--- conflicted
+++ resolved
@@ -84,17 +84,12 @@
 	 * and fall back otherwise.  (OSX does this using some linker
 	 * trickery.)
 	 */
-<<<<<<< HEAD
-	if (arc4random_buf != NULL) {
-		arc4random_buf(buf, n);
-		return;
-=======
 	{
 		void (*tptr)() = (void*)arc4random_buf;
 		if (tptr != NULL) {
-			return arc4random_buf(buf, n);
+			arc4random_buf(buf, n);
+			return;
 		}
->>>>>>> 5cb3865a
 	}
 #endif
 	/* Make sure that we start out with b at a 4-byte alignment; plenty
